import yargs from 'yargs';
import { readFile, stat, writeFile } from 'fs/promises';
import { hideBin } from 'yargs/helpers';
import {
  FileClient,
  NanoTDFClient,
  NanoTDFDatasetClient,
  AuthProviders,
  version,
} from '@opentdf/client';
import { CLIError, Level, log } from './logger.js';
import { webcrypto } from 'crypto';

type AuthToProcess = {
  auth?: string;
  clientId?: string;
  clientSecret?: string;
  oidcEndpoint: string;
};

const containerTypes = ['tdf3', 'nano', 'dataset'] as const;

const parseJwt = (jwt: string, field = 1) => {
  return JSON.parse(Buffer.from(jwt.split('.')[field], 'base64').toString());
};
<<<<<<< HEAD
=======
const parseJwtComplete = (jwt: string) => {
  return { header: parseJwt(jwt, 0), payload: parseJwt(jwt) };
};
>>>>>>> b9cefd40

async function processAuth({ auth, clientId, clientSecret, oidcEndpoint }: AuthToProcess) {
  log('DEBUG', 'Processing auth params');
  if (auth) {
    log('DEBUG', 'Processing an auth string');
    const authParts = auth.split(':');
    if (authParts.length !== 2) {
      throw new CLIError('CRITICAL', `Auth expects <clientId>:<clientSecret>, received ${auth}`);
    }

    [clientId, clientSecret] = authParts;
  } else if (!clientId || !clientSecret) {
    throw new CLIError(
      'CRITICAL',
      'Auth expects clientId and clientSecret, or combined auth param'
    );
  }
  const actual = await AuthProviders.clientSecretAuthProvider({
    clientId,
    oidcOrigin: oidcEndpoint,
    exchange: 'client',
    clientSecret,
  });
  const requestLog: AuthProviders.HttpRequest[] = [];
  return {
    requestLog,
<<<<<<< HEAD
    updateClientPublicKey: async (clientPubkey: string) => {
      actual.updateClientPublicKey(clientPubkey);
      log('DEBUG', `updateClientPublicKey: [${clientPubkey}]`);
=======
    updateClientPublicKey: async (clientPubkey: string, signingKey: webcrypto.CryptoKeyPair) => {
      actual.updateClientPublicKey(clientPubkey, signingKey);
      log('DEBUG', `updateClientPublicKey: [${clientPubkey}] [${signingKey?.publicKey}]`);
>>>>>>> b9cefd40
    },
    withCreds: async (httpReq: AuthProviders.HttpRequest) => {
      const creds = await actual.withCreds(httpReq);
      log('DEBUG', `HTTP Requesting: ${JSON.stringify(creds)}`);
      requestLog.push(creds);
      return creds;
    },
  };
}

type AnyClient = FileClient | NanoTDFClient | NanoTDFDatasetClient;

function addParams(client: AnyClient, argv: Partial<mainArgs>) {
  if (argv.attributes?.length) {
    client.dataAttributes = argv.attributes.split(',');
  }
  if (argv['users-with-access']?.length) {
    client.dissems = argv['users-with-access'].split(',');
  }
  log('SILLY', `Built encrypt params dissems: ${client.dissems}, attrs: ${client.dataAttributes}`);
}

async function processDataIn(file: string) {
  if (!file) {
    throw new CLIError('CRITICAL', 'Must specify file or pipe');
  }
  const stats = await stat(file);
  if (!stats?.isFile()) {
    throw new CLIError('CRITICAL', `File does not exist [${file}]`);
  }
  log('DEBUG', `Using input from file [${file}]`);
  return readFile(file);
}

export const handleArgs = (args: string[]) => {
  return (
    yargs(args)
      .middleware((argv) => {
        if (argv.silent) {
          log.level = 'CRITICAL';
        } else if (argv['log-level']) {
          const ll = argv['log-level'] as string;
          log.level = ll.toUpperCase() as Level;
        }
      })
      .fail((msg, err, yargs) => {
        if (err instanceof CLIError) {
          log(err);
          process.exit(1);
        } else if (err) {
          throw err;
        } else {
          console.error(`${msg}\n\n${yargs.help()}`);
          process.exit(1);
        }
      })

      // AUTH OPTIONS
      .option('kasEndpoint', {
        demandOption: true,
        group: 'KAS Endpoint:',
        type: 'string',
        description: 'URL to non-default KAS instance (https://mykas.net)',
      })
      .option('oidcEndpoint', {
        demandOption: true,
        group: 'OIDC IdP Endpoint:',
        type: 'string',
        description: 'URL to non-default OIDC IdP (https://myidp.net)',
      })
      .option('auth', {
        group: 'Authentication:',
        type: 'string',
        description: 'Authentication string (<clientId>:<clientSecret>)',
      })
      .boolean('dpop')
      .implies('auth', '--no-clientId')
      .implies('auth', '--no-clientSecret')

      .option('clientId', {
        group: 'OIDC client credentials',
        alias: 'cid',
        type: 'string',
        description: 'IdP-issued Client ID',
      })
      .implies('clientId', 'clientSecret')

      .option('clientSecret', {
        group: 'OIDC client credentials',
        alias: 'cs',
        type: 'string',
        description: 'IdP-issued Client Secret',
      })
      .implies('clientSecret', 'clientId')

      .option('exchangeToken', {
        group: 'Token from trusted external IdP to exchange for Virtru auth',
        alias: 'et',
        type: 'string',
        description: 'Token issued by trusted external IdP',
      })
      .implies('exchangeToken', 'clientId')

      .option('containerType', {
        group: 'TDF Settings',
        alias: 't',
        choices: containerTypes,
        description: 'Container format',
        default: 'nano',
      })

      // Examples
      .example('$0 --auth ClientID123:Cli3nt$ecret', '# OIDC client credentials')

      .example('$0 --clientId ClientID123 --clientSecret Cli3nt$ecret', '# OIDC client credentials')

      // POLICY
      .options({
        'users-with-access': {
          group: 'Policy Options',
          desc: 'Add users to the policy',
          type: 'string',
          default: '',
          validate: (users: string) => users.split(','),
        },
        attributes: {
          group: 'Policy Options',
          desc: 'Data attributes for the policy',
          type: 'string',
          default: '',
          validate: (attributes: string) => attributes.split(','),
        },
      })

      // COMMANDS
      .options({
        'log-level': {
          type: 'string',
          default: 'info',
          desc: 'Set logging level',
        },
        silent: {
          type: 'boolean',
          default: false,
          desc: 'Disable logging',
        },
      })
      .option('output', {
        type: 'string',
        description: 'output file',
      })
      .command(
        'decrypt [file]',
        'Decrypt TDF to string',
        // eslint-disable-next-line @typescript-eslint/no-empty-function
        (yargs) => {
          yargs.positional('file', {
            describe: 'path to plain text file',
            type: 'string',
          });
        },
        async (argv) => {
          log('DEBUG', 'Running decrypt command');
          const authProvider = await processAuth(argv);
          log('DEBUG', `Initialized auth provider ${JSON.stringify(authProvider)}`);

          const kasEndpoint = argv.kasEndpoint;
          if (argv.containerType === 'tdf3') {
            log('DEBUG', `TDF3 Client`);
            const client = new FileClient({ authProvider, kasEndpoint, dpopEnabled: argv.dpop });
            log('SILLY', `Initialized client ${JSON.stringify(client)}`);
            log('DEBUG', `About to decrypt [${argv.file}]`);
            const ct = await client.decrypt(argv.file as string);
            if (argv.output) {
              await ct.toFile(argv.output);
            } else {
              console.log(await ct.toString());
            }
          } else {
            const client =
              argv.containerType === 'nano'
                ? new NanoTDFClient(authProvider, kasEndpoint, undefined, argv.dpop)
                : new NanoTDFDatasetClient(authProvider, kasEndpoint, undefined, argv.dpop);
            const buffer = await processDataIn(argv.file as string);

            log('DEBUG', 'Decrypt data.');
            const plaintext = await client.decrypt(buffer);

            log('DEBUG', 'Handle output.');
            if (argv.output) {
              await writeFile(argv.output, Buffer.from(plaintext));
            } else {
              console.log(Buffer.from(plaintext).toString('utf8'));
            }
          }
          const lastRequest = authProvider.requestLog[authProvider.requestLog.length - 1];
          let accessToken = null;
          let dpopToken = null;
          for (const h of Object.keys(lastRequest.headers)) {
            switch (h.toLowerCase()) {
              case 'dpop':
                console.assert(!dpopToken, 'Multiple dpop headers found');
                dpopToken = parseJwtComplete(lastRequest.headers[h]);
                log('INFO', `dpop: ${JSON.stringify(dpopToken)}`);
                break;
              case 'authorization':
                console.assert(!accessToken, 'Multiple authorization headers found');
                accessToken = parseJwt(lastRequest.headers[h].split(' ')[1]);
                log('INFO', `Access Token: ${JSON.stringify(accessToken)}`);
                if (argv.dpop) {
                  console.assert(accessToken.cnf?.jkt, 'Access token must have a cnf.jkt');
                }
                break;
            }
          }
          console.assert(accessToken, 'No AccessToken found');
          console.assert(!argv.dpop || dpopToken, 'DPoP requested but absent');
        }
      )
      .command(
        'encrypt [file]',
        'Encrypt file or pipe to a TDF',
        // eslint-disable-next-line @typescript-eslint/no-empty-function
        (yargs) => {
          yargs.positional('file', {
            describe: 'path to plain text file',
            type: 'string',
          });
        },
        async (argv) => {
          log('DEBUG', 'Running encrypt command');
          const authProvider = await processAuth(argv);
          log('DEBUG', `Initialized auth provider ${JSON.stringify(authProvider)}`);
          const kasEndpoint = argv.kasEndpoint;

          if ('tdf3' === argv.containerType) {
            log('DEBUG', `TDF3 Client`);
            const client = new FileClient({ authProvider, kasEndpoint, dpopEnabled: argv.dpop });
            log('SILLY', `Initialized client ${JSON.stringify(client)}`);
            addParams(client, argv);
            const ct = await client.encrypt(argv.file as string);
            if (argv.output) {
              if (ct.toFile) {
                await ct.toFile(argv.output as string);
              }
            } else {
              console.log(await ct.toString());
            }
          } else {
            const client =
              argv.containerType === 'nano'
                ? new NanoTDFClient(authProvider, kasEndpoint, undefined, argv.dpop)
                : new NanoTDFDatasetClient(authProvider, kasEndpoint, undefined, argv.dpop);
            log('SILLY', `Initialized client ${JSON.stringify(client)}`);

            addParams(client, argv);

            const buffer = await processDataIn(argv.file as string);
            const cyphertext = await client.encrypt(buffer);

            log('DEBUG', `Handle cyphertext output ${JSON.stringify(cyphertext)}`);
            if (argv.output) {
              await writeFile(argv.output, Buffer.from(cyphertext));
            } else {
              console.log(Buffer.from(cyphertext).toString('base64'));
            }
          }
        }
      )
      .usage('openTDF CLI\n\nUsage: $0 [options]')
      .alias('help', 'h')
      .showHelpOnFail(false, 'Something went wrong. Run with --help')
      .demandCommand()
      .recommendCommands()
      .help('help')
      .options({
        env: {
          desc: 'Set the environment',
        },
      })

      .version(
        'version',
        JSON.stringify({
          '@opentdf/cli': process.env.npm_package_version || 'UNRELEASED',
          '@opentdf/client': version,
        })
      )
      .alias('version', 'V')
      .parseAsync()
  );
};

export type mainArgs = Awaited<ReturnType<typeof handleArgs>>;
export const main = async (argsPromise: mainArgs) => {
  argsPromise;
};

handleArgs(hideBin(process.argv))
  .then(main)
  .then(() => {
    // Nothing;
  })
  .catch((err) => {
    console.error(err);
  });<|MERGE_RESOLUTION|>--- conflicted
+++ resolved
@@ -23,12 +23,9 @@
 const parseJwt = (jwt: string, field = 1) => {
   return JSON.parse(Buffer.from(jwt.split('.')[field], 'base64').toString());
 };
-<<<<<<< HEAD
-=======
 const parseJwtComplete = (jwt: string) => {
   return { header: parseJwt(jwt, 0), payload: parseJwt(jwt) };
 };
->>>>>>> b9cefd40
 
 async function processAuth({ auth, clientId, clientSecret, oidcEndpoint }: AuthToProcess) {
   log('DEBUG', 'Processing auth params');
@@ -55,15 +52,9 @@
   const requestLog: AuthProviders.HttpRequest[] = [];
   return {
     requestLog,
-<<<<<<< HEAD
-    updateClientPublicKey: async (clientPubkey: string) => {
-      actual.updateClientPublicKey(clientPubkey);
-      log('DEBUG', `updateClientPublicKey: [${clientPubkey}]`);
-=======
     updateClientPublicKey: async (clientPubkey: string, signingKey: webcrypto.CryptoKeyPair) => {
       actual.updateClientPublicKey(clientPubkey, signingKey);
       log('DEBUG', `updateClientPublicKey: [${clientPubkey}] [${signingKey?.publicKey}]`);
->>>>>>> b9cefd40
     },
     withCreds: async (httpReq: AuthProviders.HttpRequest) => {
       const creds = await actual.withCreds(httpReq);
