--- conflicted
+++ resolved
@@ -30,17 +30,6 @@
   },
   "devDependencies": {
     "@esm-bundle/chai": "4.3.4-fix.0",
-<<<<<<< HEAD
-    "@types/mocha": "9.0.0",
-    "@types/node": "^17.0.21",
-    "@types/sinon": "^10.0.6",
-    "@types/yargs": "^17.0.4",
-    "@typescript-eslint/eslint-plugin": "^5.9.1",
-    "@typescript-eslint/parser": "^5.9.1",
-    "chai": "^4.3.4",
-    "eslint": "^8.6.0",
-    "eslint-config-prettier": "^8.3.0",
-=======
     "@types/mocha": "9.1.0",
     "@types/sinon": "^10.0.11",
     "@types/yargs": "^17.0.10",
@@ -49,7 +38,6 @@
     "chai": "^4.3.6",
     "eslint": "^8.12.0",
     "eslint-config-prettier": "^8.5.0",
->>>>>>> db8be767
     "eslint-plugin-prettier": "^4.0.0",
     "license-checker": "^25.0.1",
     "mocha": "^9.2.2",
