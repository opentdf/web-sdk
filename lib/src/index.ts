--- conflicted
+++ resolved
@@ -7,9 +7,9 @@
   encryptDataset,
   getHkdfSalt,
   DefaultParams,
-} from './nanotdf/index';
-import { keyAgreement, extractPublicFromCertToCrypto } from './nanotdf-crypto/index';
-import { TypedArray, createAttribute, Policy } from './tdf/index';
+} from './nanotdf/index.js';
+import { keyAgreement, extractPublicFromCertToCrypto } from './nanotdf-crypto/index.js';
+import { TypedArray, createAttribute, Policy } from './tdf/index.js';
 
 /**
  * NanoTDF SDK Client
@@ -413,9 +413,5 @@
   }
 }
 
-<<<<<<< HEAD
-export * as AuthProviders from './nanotdf/Client';
-=======
 export * as AuthProviders from './nanotdf/Client.js';
-export { version, clientType } from './version.js';
->>>>>>> db8be767
+export { version, clientType } from './version.js';