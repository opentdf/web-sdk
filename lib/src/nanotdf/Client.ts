--- conflicted
+++ resolved
@@ -273,11 +273,7 @@
         create(UnsignedRewrapRequest_WithPolicyRequestSchema, {
           keyAccessObjects: [
             {
-<<<<<<< HEAD
               keyAccessObjectId: 'kao-0', // only one kao, no bulk
-=======
-              keyAccessObjectId: 'kao-0',
->>>>>>> e7718d58
               keyAccessObject: {
                 header: new Uint8Array(nanoTdfHeader),
                 kasUrl: '',
