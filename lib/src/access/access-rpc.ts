--- conflicted
+++ resolved
@@ -26,10 +26,7 @@
   validateSecureUrl,
 } from '../utils.js';
 import { X_REWRAP_ADDITIONAL_CONTEXT } from './constants.js';
-<<<<<<< HEAD
 import { ConnectError, Code } from '@connectrpc/connect';
-=======
->>>>>>> da9f2da1
 
 /**
  * Get a rewrapped access key to the document, if possible
@@ -53,14 +50,9 @@
       [X_REWRAP_ADDITIONAL_CONTEXT]: rewrapAdditionalContextHeader,
     };
   }
-<<<<<<< HEAD
   let response: RewrapResponse;
   try {
     response = await platform.v1.access.rewrap({ signedRequestToken }, options);
-=======
-  try {
-    return await platform.v1.access.rewrap({ signedRequestToken }, options);
->>>>>>> da9f2da1
   } catch (e) {
     handleRpcRewrapError(e, platformUrl);
   }
