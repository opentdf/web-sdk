{
  "name": "@opentdf/client",
  "version": "0.4.1",
  "description": "Access and generate tdf protected content",
  "homepage": "https://github.com/opentdf/client-web",
  "bugs": {
    "url": "https://github.com/opentdf/client-web/issues"
  },
  "files": [
    "dist/*/src/**",
    "dist/*/tdf3/**",
    "README.md"
  ],
  "repository": {
    "type": "git",
    "url": "git+https://github.com/opentdf/client-web.git",
    "directory": "lib"
  },
  "type": "module",
  "license": "BSD-3-Clause-Clear",
  "author": "Virtru",
<<<<<<< HEAD
  "browser": "./dist/esm/web/tdf3/index-web.js",
  "main": "./dist/esm/node/tdf3/index.js",
=======
  "browser": "./dist/web/tdf3/index-web.js",
>>>>>>> 9e455428
  "types": "./dist/types/tdf3/index.d.ts",
  "exports": {
    ".": {
      "node": {
        "types": "./dist/types/tdf3/index.d.ts",
<<<<<<< HEAD
        "import": "./dist/esm/node/tdf3/index.js"
      },
      "default": {
        "types": "./dist/types/tdf3/index.d.ts",
        "import": "./dist/esm/web/tdf3/index-web.js"
=======
        "import": "./dist/node/tdf3/index.js"
      },
      "default": {
        "types": "./dist/types/tdf3/index.d.ts",
        "import": "./dist/web/tdf3/index-web.js"
>>>>>>> 9e455428
      }
    },
    "./nano": {
      "node": {
        "types": "./dist/types/src/index.d.ts",
<<<<<<< HEAD
        "import": "./dist/esm/node/src/index.node.js"
      },
      "default": {
        "types": "./dist/types/src/index.d.ts",
        "import": "./dist/esm/web/src/index.js"
=======
        "import": "./dist/node/src/index.node.js"
      },
      "default": {
        "types": "./dist/types/src/index.d.ts",
        "import": "./dist/web/src/index.js"
>>>>>>> 9e455428
      }
    }
  },
  "scripts": {
<<<<<<< HEAD
    "build": "npm run clean && tsc -p tsconfig-node-esm.json && tsc -p tsconfig-web-esm.json && ../scripts/add-module-types.sh",
=======
    "build": "npm run clean && tsc -p tsconfig-node-esm.json && tsc -p tsconfig-web-esm.json",
>>>>>>> 9e455428
    "clean": "rm -rf {build,dist}",
    "doc": "typedoc --tsconfig ./tsconfig-web-esm.json --out dist/docs src/index.ts",
    "format": "prettier --write \"{src,tdf3,tests}/**/*.ts\"",
    "license-check": "license-checker --production --onlyAllow 'Apache-2.0; BSD; CC-BY-4.0; ISC; MIT'",
    "lint": "eslint ./src/**/*.ts ./tdf3/**/*.ts ./tests/**/*.ts",
    "prepack": "npm run build",
    "test": "npm run build && web-test-runner && npm run test:tdf3",
    "test:watch": "web-test-runner --watch",
    "test:tdf3": "TS_NODE_PROJECT='./tsconfig-node-esm.json' c8 mocha --file tests/mocha/setup.js --timeout 300000",
    "watch": "(trap 'kill 0' SIGINT; npm run build && (npm run build:watch & npm run test -- --watch))"
  },
  "dependencies": {
    "@aws-sdk/client-s3": "3.197.0",
    "axios": "^1.2.2",
    "browser-fs-access": "^0.31.1",
    "buffer-crc32": "^0.2.13",
    "dpop": "^1.1.0",
    "events": "^3.3.0",
    "jose": "^4.11.2",
    "jsonschema": "^1.4.1",
    "streamsaver": "^2.0.6",
    "uuid": "~9.0.0",
    "web-streams-node": "^0.4.0"
  },
  "devDependencies": {
    "@esm-bundle/chai": "~4.3.4-fix.0",
    "@types/buffer-crc32": "^0.2.2",
    "@types/chai": "~4.3.4",
    "@types/jsonwebtoken": "~9.0.0",
    "@types/mocha": "~10.0.1",
    "@types/node": "^18.11.18",
    "@types/send": "^0.17.1",
    "@types/sinon": "~10.0.13",
    "@types/streamsaver": "^2.0.1",
    "@types/uuid": "~9.0.0",
    "@typescript-eslint/eslint-plugin": "^5.48.1",
    "@typescript-eslint/parser": "^5.48.1",
    "@web/dev-server-esbuild": "^0.3.3",
    "@web/dev-server-rollup": "~0.3.19",
    "@web/test-runner": "~0.15.0",
    "@web/test-runner-commands": "~0.6.5",
    "audit-ci": "^6.6.0",
    "buffer": "^6.0.3",
    "c8": "^7.12.0",
    "chai": "^4.3.7",
    "chai-as-promised": "^7.1.1",
    "colors": "^1.4.0",
    "eslint": "^8.31.0",
    "eslint-config-prettier": "^8.6.0",
    "eslint-plugin-import": "^2.26.0",
    "eslint-plugin-prettier": "^4.2.1",
    "esmock": "^2.0.7",
    "jszip": "^3.10.1",
    "license-checker": "^25.0.1",
    "mocha": "^10.2.0",
    "prettier": "^2.8.2",
    "process": "^0.11.10",
    "rimraf": "^3.0.2",
    "rollup": "^3.9.1",
    "send": "^0.18.0",
    "sinon": "~15.0.1",
    "streamsaver": "^2.0.6",
    "ts-loader": "^9.4.2",
    "ts-node": "^10.9.1",
    "tsconfig-paths": "^4.1.0",
    "tsify": "^5.0.4",
    "typedoc": "^0.23.24",
    "typescript": "4.9.4"
  }
}<|MERGE_RESOLUTION|>--- conflicted
+++ resolved
@@ -1,6 +1,6 @@
 {
   "name": "@opentdf/client",
-  "version": "0.4.1",
+  "version": "0.4.0",
   "description": "Access and generate tdf protected content",
   "homepage": "https://github.com/opentdf/client-web",
   "bugs": {
@@ -19,57 +19,32 @@
   "type": "module",
   "license": "BSD-3-Clause-Clear",
   "author": "Virtru",
-<<<<<<< HEAD
-  "browser": "./dist/esm/web/tdf3/index-web.js",
-  "main": "./dist/esm/node/tdf3/index.js",
-=======
   "browser": "./dist/web/tdf3/index-web.js",
->>>>>>> 9e455428
   "types": "./dist/types/tdf3/index.d.ts",
   "exports": {
     ".": {
       "node": {
         "types": "./dist/types/tdf3/index.d.ts",
-<<<<<<< HEAD
-        "import": "./dist/esm/node/tdf3/index.js"
-      },
-      "default": {
-        "types": "./dist/types/tdf3/index.d.ts",
-        "import": "./dist/esm/web/tdf3/index-web.js"
-=======
         "import": "./dist/node/tdf3/index.js"
       },
       "default": {
         "types": "./dist/types/tdf3/index.d.ts",
         "import": "./dist/web/tdf3/index-web.js"
->>>>>>> 9e455428
       }
     },
     "./nano": {
       "node": {
         "types": "./dist/types/src/index.d.ts",
-<<<<<<< HEAD
-        "import": "./dist/esm/node/src/index.node.js"
-      },
-      "default": {
-        "types": "./dist/types/src/index.d.ts",
-        "import": "./dist/esm/web/src/index.js"
-=======
         "import": "./dist/node/src/index.node.js"
       },
       "default": {
         "types": "./dist/types/src/index.d.ts",
         "import": "./dist/web/src/index.js"
->>>>>>> 9e455428
       }
     }
   },
   "scripts": {
-<<<<<<< HEAD
-    "build": "npm run clean && tsc -p tsconfig-node-esm.json && tsc -p tsconfig-web-esm.json && ../scripts/add-module-types.sh",
-=======
     "build": "npm run clean && tsc -p tsconfig-node-esm.json && tsc -p tsconfig-web-esm.json",
->>>>>>> 9e455428
     "clean": "rm -rf {build,dist}",
     "doc": "typedoc --tsconfig ./tsconfig-web-esm.json --out dist/docs src/index.ts",
     "format": "prettier --write \"{src,tdf3,tests}/**/*.ts\"",
