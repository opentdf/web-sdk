{
  "plugins": [
    ["@babel/plugin-transform-runtime", { "corejs": 3, "proposals": true }],
    ["module-resolver", {
      "alias": {
<<<<<<< HEAD
        "@tdfStream": "./tdf3/src/client/NodeTdfStream.js"
=======
        "@readableStream": "./tdf3/mocks/stream-web-node.js",
        "@tdfStream": "./tdf3/src/client/NodeTdfStream.js",
        "@runtimeConfig": "./tdf3/src/utils/aws-lib-storage/runtimeConfig"
>>>>>>> 8c8be6eb
      }
    }]
  ],
  "ignore": ["**/*.html"],
  "presets": [
    [
      "@babel/preset-env",
      {
        "targets": {
          "ie": "11"
        }
      }
    ],
    "@babel/preset-typescript"
  ]
}<|MERGE_RESOLUTION|>--- conflicted
+++ resolved
@@ -3,13 +3,9 @@
     ["@babel/plugin-transform-runtime", { "corejs": 3, "proposals": true }],
     ["module-resolver", {
       "alias": {
-<<<<<<< HEAD
-        "@tdfStream": "./tdf3/src/client/NodeTdfStream.js"
-=======
         "@readableStream": "./tdf3/mocks/stream-web-node.js",
         "@tdfStream": "./tdf3/src/client/NodeTdfStream.js",
         "@runtimeConfig": "./tdf3/src/utils/aws-lib-storage/runtimeConfig"
->>>>>>> 8c8be6eb
       }
     }]
   ],
