--- conflicted
+++ resolved
@@ -3,13 +3,9 @@
 import { type Metadata } from '../tdf.js';
 import { Binary } from '../binary.js';
 
-<<<<<<< HEAD
 import { KeyInfo } from '../models/index.js';
 
-import { IllegalArgumentError } from '../errors.js';
-=======
 import { IllegalArgumentError } from '../../../src/errors.js';
->>>>>>> c304c7e2
 import { PemKeyPair } from '../crypto/declarations.js';
 import { EntityObject } from '../../../src/tdf/EntityObject.js';
 import { DecoratedReadableStream } from './DecoratedReadableStream.js';
