import { createWriteStream } from 'node:fs';
import { Writable } from 'node:stream';
import { DecoratedReadableStream } from './DecoratedReadableStream.js';

export class NodeTdfStream extends DecoratedReadableStream {
  override async toFile(filepath: string, encoding: BufferEncoding = 'utf-8'): Promise<void> {
<<<<<<< HEAD
    return new Promise((resolve, reject) => {
      const file = createWriteStream(filepath, { encoding, flags: 'w', highWaterMark: 1 });
      const reader = this.stream.getReader();
      const pump = () =>
        reader
          .read()
          .then((res) => {
            if (res.done) {
              file.end();
              resolve();
            } else {
              file.write(res.value, encoding, pump);
            }
          })
          .catch(reject);
      pump();
    });
=======
    const nodeStream = createWriteStream(filepath, { encoding, flags: 'w' });
    const writer = Writable.toWeb(nodeStream);
    await this.stream.pipeTo(writer);
>>>>>>> 31e85ff9
  }
}<|MERGE_RESOLUTION|>--- conflicted
+++ resolved
@@ -4,7 +4,6 @@
 
 export class NodeTdfStream extends DecoratedReadableStream {
   override async toFile(filepath: string, encoding: BufferEncoding = 'utf-8'): Promise<void> {
-<<<<<<< HEAD
     return new Promise((resolve, reject) => {
       const file = createWriteStream(filepath, { encoding, flags: 'w', highWaterMark: 1 });
       const reader = this.stream.getReader();
@@ -22,10 +21,5 @@
           .catch(reject);
       pump();
     });
-=======
-    const nodeStream = createWriteStream(filepath, { encoding, flags: 'w' });
-    const writer = Writable.toWeb(nodeStream);
-    await this.stream.pipeTo(writer);
->>>>>>> 31e85ff9
   }
 }