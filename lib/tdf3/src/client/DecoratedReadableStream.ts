<<<<<<< HEAD
import {
  AbortMultipartUploadCommandOutput,
  CompleteMultipartUploadCommandOutput,
  S3Client,
} from '@aws-sdk/client-s3';
import axios from 'axios';
=======
import { Buffer } from 'buffer';
>>>>>>> efb0e70f
import { EventEmitter } from 'events';
import streamSaver from 'streamsaver';
import { fileSave } from 'browser-fs-access';
import { isFirefox } from '../../../src/utils.js';

import { type Metadata } from '../tdf.js';
import { type Manifest, type UpsertResponse } from '../models/index.js';

export async function streamToBuffer(stream: ReadableStream<Uint8Array>): Promise<Uint8Array> {
  const accumulator = await new Response(stream).arrayBuffer();
  return new Uint8Array(accumulator);
}

export type DecoratedReadableStreamSinkOptions = {
  encoding?: BufferEncoding;
  signal?: AbortSignal;
};

export class DecoratedReadableStream {
  KEK: null | string;
  algorithm: string;
  policyUuid?: string;
  tdfSize: number;
  fileSize: number | undefined;
  stream: ReadableStream<Uint8Array>;
  ee: EventEmitter;
  on: EventEmitter['on'];
  emit: EventEmitter['emit'];
  metadata?: Metadata;
  contentLength?: number;
  manifest: Manifest;
  upsertResponse?: UpsertResponse;
  fileStreamServiceWorker?: string;

  constructor(
    underlyingSource: UnderlyingSource & {
      fileStreamServiceWorker?: string;
    }
  ) {
    if (underlyingSource.fileStreamServiceWorker) {
      this.fileStreamServiceWorker = underlyingSource.fileStreamServiceWorker;
    }
    this.stream = new ReadableStream(underlyingSource, {
      highWaterMark: 1,
    }) as ReadableStream<Uint8Array>;
    this.ee = new EventEmitter();
    this.on = (...args) => this.ee.on(...args);
    this.emit = (...args) => this.ee.emit(...args);
  }

  async getMetadata() {
    return new Promise((resolve, reject) => {
      if (this.metadata) {
        resolve(this.metadata);
      } else {
        this.on('error', reject);
        this.on('rewrap', (rewrapResponse: Metadata) => {
          this.metadata = rewrapResponse;
          resolve(rewrapResponse);
        });
      }
    });
  }

  /**
   * Dump the stream content to a buffer. This will consume the stream.
   * @return the plaintext in Buffer form.
   */
  async toBuffer(): Promise<Uint8Array> {
    return streamToBuffer(this.stream);
  }

  /**
   * Dump the stream content to a string. This will consume the stream.
   * NOTE: This interprets the stream as utf-8 encoded text, and therefore
   * will mangle any binary streams, e.g. as produced by the `zip` encoding
   * format. It is intended for use with the `HTML` encoding format, or with
   * encrypted utf-8 text documents, such as HTML or XML documents. For other formats,
   * it will produce text with encoding errors in most circumstances.
   * @return the plaintext in string form, for decrypt, or the html as a string,
   * for encrypt.
   */
  async toString(): Promise<string> {
    return new Response(this.stream).text();
  }

  /**
   * Dump the stream content to a local file. This will consume the stream.
   *
   * @param filepath The path of the local file to write plaintext to.
   * @param encoding The charset encoding to use. Defaults to utf-8.
   */
  async toFile(
    filepath = 'download.tdf',
    options?: BufferEncoding | DecoratedReadableStreamSinkOptions
  ): Promise<void> {
    if (options && typeof options === 'string') {
      throw new Error('Unsupported Operation: Cannot set encoding in browser');
    }
    if (isFirefox()) {
      await fileSave(new Response(this.stream), {
        fileName: filepath,
        extensions: [`.${filepath.split('.').pop()}`],
      });
      return;
    }

    if (this.fileStreamServiceWorker) {
      streamSaver.mitm = this.fileStreamServiceWorker;
    }

    const fileStream = streamSaver.createWriteStream(filepath, {
      ...(this.contentLength && { size: this.contentLength }),
      writableStrategy: { highWaterMark: 1 },
      readableStrategy: { highWaterMark: 1 },
    });

    if (WritableStream) {
      return this.stream.pipeTo(fileStream, options);
    }

    // Write (pipe) manually
    const reader = this.stream.getReader();
    const writer = fileStream.getWriter();
    const pump = async (): Promise<void> => {
      const res = await reader.read();

      if (res.done) {
        return await writer.close();
      } else {
        await writer.write(res.value);
        return pump();
      }
    };
    return pump();

    // const pump = (): Promise<void> =>
    //   reader.read().then((res) => (res.done ? writer.close() : writer.write(res.value).then(pump)));
    // pump();
  }
}

export function isDecoratedReadableStream(s: unknown): s is DecoratedReadableStream {
  return (
    typeof (s as DecoratedReadableStream)?.toBuffer !== 'undefined' &&
    typeof (s as DecoratedReadableStream)?.toFile !== 'undefined' &&
    typeof (s as DecoratedReadableStream)?.toString !== 'undefined'
  );
}<|MERGE_RESOLUTION|>--- conflicted
+++ resolved
@@ -1,13 +1,3 @@
-<<<<<<< HEAD
-import {
-  AbortMultipartUploadCommandOutput,
-  CompleteMultipartUploadCommandOutput,
-  S3Client,
-} from '@aws-sdk/client-s3';
-import axios from 'axios';
-=======
-import { Buffer } from 'buffer';
->>>>>>> efb0e70f
 import { EventEmitter } from 'events';
 import streamSaver from 'streamsaver';
 import { fileSave } from 'browser-fs-access';
