import { unsigned } from './utils/buffer-crc32.js';
import { exportSPKI, importX509 } from 'jose';
import { DecoratedReadableStream } from './client/DecoratedReadableStream.js';
import { fetchKasPubKey as fetchKasPubKeyV2, fetchWrappedKey } from '../../src/access.js';
import { DecryptParams } from './client/builders.js';
import { AssertionConfig, AssertionKey, AssertionVerificationKeys } from './assertions.js';
import * as assertions from './assertions.js';

import {
  KeyAccessType,
  KeyInfo,
  Manifest,
  Policy,
  Remote as KeyAccessRemote,
  SplitKey,
  Wrapped as KeyAccessWrapped,
  KeyAccess,
  KeyAccessObject,
  SplitType,
} from './models/index.js';
import { base64 } from '../../src/encodings/index.js';
import {
  ZipReader,
  ZipWriter,
  keyMerge,
  buffToString,
  concatUint8,
} from './utils/index.js';
import { Binary } from './binary.js';
import { KasPublicKeyAlgorithm, KasPublicKeyInfo, OriginAllowList } from '../../src/access.js';
import { allPool, anyPool } from '../../src/concurrency.js';
import {
  ConfigurationError,
  DecryptError,
  InvalidFileError,
  IntegrityError,
  NetworkError,
  UnsafeUrlError,
  UnsupportedFeatureError as UnsupportedError,
} from '../../src/errors.js';
<<<<<<< HEAD
=======
import { type Chunker } from '../../src/seekable.js';
import { htmlWrapperTemplate } from './templates/index.js';
>>>>>>> a5c11676

// configurable
// TODO: remove dependencies from ciphers so that we can open-source instead of relying on other Virtru libs
import { AesGcmCipher } from './ciphers/index.js';
import { type AuthProvider, reqSignature } from '../../src/auth/auth.js';
import { PolicyObject } from '../../src/tdf/PolicyObject.js';
import { type CryptoService, type DecryptResult } from './crypto/declarations.js';
import { CentralDirectory } from './utils/zip-reader.js';
import { SymmetricCipher } from './ciphers/symmetric-cipher-base.js';

// TODO: input validation on manifest JSON
const DEFAULT_SEGMENT_SIZE = 1024 * 1024;

/**
 * Configuration for TDF3
 */
export type EncryptionOptions = {
  /**
   * Defaults to `split`, the currently only implmented key wrap algorithm.
   */
  type?: SplitType;
  // Defaults to AES-256-GCM for the encryption.
  cipher?: string;
};

type KeyMiddleware = DecryptParams['keyMiddleware'];

export type Metadata = {
  connectOptions?: {
    testUrl: string;
  };
  policyObject?: PolicyObject;
};

export type BuildKeyAccess = {
  type: KeyAccessType;
  url?: string;
  kid?: string;
  publicKey: string;
  metadata?: Metadata;
  sid?: string;
};

type Segment = {
  hash: string;
  segmentSize: number | undefined;
  encryptedSegmentSize: number | undefined;
};

type EntryInfo = {
  filename: string;
  offset?: number;
  crcCounter?: number;
  fileByteCount?: number;
};

type Chunk = {
  hash: string;
  encryptedOffset: number;
  encryptedSegmentSize?: number;
  decryptedChunk?: null | DecryptResult;
  promise: Promise<unknown>;
  _resolve?: (value: unknown) => void;
  _reject?: (value: unknown) => void;
};

export type IntegrityAlgorithm = 'GMAC' | 'HS256';

export type EncryptConfiguration = {
  allowedKases?: string[];
  allowList?: OriginAllowList;
  cryptoService: CryptoService;
  dpopKeys: CryptoKeyPair;
  encryptionInformation: SplitKey;
  segmentSizeDefault: number;
  integrityAlgorithm: IntegrityAlgorithm;
  segmentIntegrityAlgorithm: IntegrityAlgorithm;
  contentStream: ReadableStream<Uint8Array>;
  mimeType?: string;
  policy: Policy;
  authProvider?: AuthProvider;
  byteLimit: number;
  progressHandler?: (bytesProcessed: number) => void;
  keyForEncryption: KeyInfo;
  keyForManifest: KeyInfo;
  assertionConfigs?: AssertionConfig[];
};

export type DecryptConfiguration = {
  allowedKases?: string[];
  allowList?: OriginAllowList;
  authProvider: AuthProvider;
  cryptoService: CryptoService;

  dpopKeys: CryptoKeyPair;

  chunker: Chunker;
  keyMiddleware: KeyMiddleware;
  progressHandler?: (bytesProcessed: number) => void;
  fileStreamServiceWorker?: string;
  assertionVerificationKeys?: AssertionVerificationKeys;
  noVerifyAssertions?: boolean;
  concurrencyLimit?: number;
};

export type UpsertConfiguration = {
  allowedKases?: string[];
  allowList?: OriginAllowList;
  authProvider: AuthProvider;

  privateKey: CryptoKey;

  unsavedManifest: Manifest;
  // if true skips the key access type check when syncing
  ignoreType?: boolean;
};

export type RewrapRequest = {
  signedRequestToken: string;
};

export type KasPublicKeyFormat = 'pkcs8' | 'jwks';

export type RewrapResponse = {
  entityWrappedKey: string;
  sessionPublicKey: string;
};

/**
 * If we have KAS url but not public key we can fetch it from KAS, fetching
 * the value from `${kas}/kas_public_key`.
 */
export async function fetchKasPublicKey(
  kas: string,
  algorithm?: KasPublicKeyAlgorithm
): Promise<KasPublicKeyInfo> {
  return fetchKasPubKeyV2(kas, algorithm || 'rsa:2048');
}

export async function extractPemFromKeyString(keyString: string): Promise<string> {
  let pem: string = keyString;

  // Skip the public key extraction if we find that the KAS url provides a
  // PEM-encoded key instead of certificate
  if (keyString.includes('CERTIFICATE')) {
    const cert = await importX509(keyString, 'RS256', { extractable: true });
    pem = await exportSPKI(cert);
  }

  return pem;
}

/**
 * Build a key access object and add it to the list. Can specify either
 * a (url, publicKey) pair (legacy, deprecated) or an attribute URL (future).
 * If all are missing then it attempts to use the default attribute. If that
 * is missing it throws an error.
 * @param  {Object} options
 * @param  {String} options.type - enum representing how the object key is treated
 * @param  {String} options.url - directly set the KAS URL
 * @param  {String} options.publicKey - directly set the (KAS) public key
 * @param  {String?} options.kid - Key identifier of KAS public key
 * @param  {String? Object?} options.metadata - Metadata. Appears to be dead code.
 * @return {KeyAccess}- the key access object loaded
 */
export async function buildKeyAccess({
  type,
  url,
  publicKey,
  kid,
  metadata,
  sid = '',
}: BuildKeyAccess): Promise<KeyAccess> {
  /** Internal function to keep it DRY */
  function createKeyAccess(
    type: KeyAccessType,
    kasUrl: string,
    kasKeyIdentifier: string | undefined,
    pubKey: string,
    metadata?: Metadata
  ) {
    switch (type) {
      case 'wrapped':
        return new KeyAccessWrapped(kasUrl, kasKeyIdentifier, pubKey, metadata, sid);
      case 'remote':
        return new KeyAccessRemote(kasUrl, kasKeyIdentifier, pubKey, metadata, sid);
      default:
        throw new ConfigurationError(`buildKeyAccess: Key access type ${type} is unknown`);
    }
  }

  // if url and pulicKey are specified load the key access object with them
  if (url && publicKey) {
    return createKeyAccess(type, url, kid, await extractPemFromKeyString(publicKey), metadata);
  }

  // All failed. Raise an error.
  throw new ConfigurationError('TDF.buildKeyAccess: No source for kasUrl or pubKey');
}

export function validatePolicyObject(policy: Policy): void {
  const missingFields: string[] = [];

  if (!policy.uuid) missingFields.push('uuid');
  if (!policy.body) missingFields.push('body', 'body.dissem');
  if (policy.body && !policy.body.dissem) missingFields.push('body.dissem');

  if (missingFields.length) {
    throw new ConfigurationError(
      `The given policy object requires the following properties: ${missingFields}`
    );
  }
}

async function _generateManifest(
  keyInfo: KeyInfo,
  encryptionInformation: SplitKey,
  policy: Policy,
  mimeType: string | undefined
): Promise<Manifest> {
  // (maybe) Fields are quoted to avoid renaming
  const payload = {
    type: 'reference',
    url: '0.payload',
    protocol: 'zip',
    isEncrypted: true,
    schemaVersion: '3.0.0',
    ...(mimeType && { mimeType }),
  };

  const encryptionInformationStr = await encryptionInformation.write(policy, keyInfo);
  const assertions: assertions.Assertion[] = [];
  return {
    payload,
    // generate the manifest first, then insert integrity information into it
    encryptionInformation: encryptionInformationStr,
    assertions: assertions,
  };
}

async function getSignature(
  unwrappedKeyBinary: Binary,
  payloadBinary: Binary,
  algorithmType: IntegrityAlgorithm,
  cryptoService: CryptoService
) {
  switch (algorithmType.toUpperCase()) {
    case 'GMAC':
      // use the auth tag baked into the encrypted payload
      return buffToString(Uint8Array.from(payloadBinary.asByteArray()).slice(-16), 'hex');
    case 'HS256':
      // simple hmac is the default
      return await cryptoService.hmac(
        buffToString(new Uint8Array(unwrappedKeyBinary.asArrayBuffer()), 'hex'),
        buffToString(new Uint8Array(payloadBinary.asArrayBuffer()), 'utf-8')
      );
    default:
      throw new ConfigurationError(`Unsupported signature alg [${algorithmType}]`);
  }
}

export async function writeStream(cfg: EncryptConfiguration): Promise<DecoratedReadableStream> {
  if (!cfg.authProvider) {
    throw new ConfigurationError('No authorization middleware defined');
  }
  if (!cfg.contentStream) {
    throw new ConfigurationError('No input stream defined');
  }

  // eslint-disable-next-line @typescript-eslint/no-this-alias
  const segmentInfos: Segment[] = [];

  cfg.byteLimit ??= Number.MAX_SAFE_INTEGER;

  const entryInfos: EntryInfo[] = [
    {
      filename: '0.payload',
    },
    {
      filename: '0.manifest.json',
    },
  ];

  let currentBuffer = new Uint8Array();

  let totalByteCount = 0;
  let bytesProcessed = 0;
  let crcCounter = 0;
  let fileByteCount = 0;
  let aggregateHash = '';

  const zipWriter = new ZipWriter();
  const manifest = await _generateManifest(
    cfg.keyForManifest,
    cfg.encryptionInformation,
    cfg.policy,
    cfg.mimeType
  );

  if (!manifest) {
    // Set in encrypt; should never be reached.
    throw new ConfigurationError('internal: please use "loadTDFStream" first to load a manifest.');
  }

  // determine default segment size by writing empty buffer
  const { segmentSizeDefault } = cfg;
  const encryptedBlargh = await cfg.encryptionInformation.encrypt(
    Binary.fromArrayBuffer(new ArrayBuffer(segmentSizeDefault)),
    cfg.keyForEncryption.unwrappedKeyBinary
  );
  const payloadBuffer = new Uint8Array(encryptedBlargh.payload.asByteArray());
  const encryptedSegmentSizeDefault = payloadBuffer.length;

  // start writing the content
  entryInfos[0].filename = '0.payload';
  entryInfos[0].offset = totalByteCount;
  const sourceReader = cfg.contentStream.getReader();

  /*
  TODO: Code duplication should be addressed
  - RCA operations require that the write stream has already finished executing it's .on('end') handler before being returned,
    thus both handlers are wrapped in a encompassing promise when we have an RCA source. We should investigate
    if this causes O(n) promises to be loaded into memory.
  - LFS operations can have the write stream returned immediately after both .on('end') and .on('data') handlers
    have been defined, thus not requiring the handlers to be wrapped in a promise.
  */
  const underlingSource = {
    start: (controller: ReadableStreamDefaultController) => {
      controller.enqueue(getHeader(entryInfos[0].filename));
      _countChunk(getHeader(entryInfos[0].filename));
      crcCounter = 0;
      fileByteCount = 0;
    },

    pull: async (controller: ReadableStreamDefaultController) => {
      let isDone;

      while (currentBuffer.length < segmentSizeDefault && !isDone) {
        const { value, done } = await sourceReader.read();
        isDone = done;
        if (value) {
          currentBuffer = concatUint8([currentBuffer, value]);
        }
      }

      while (
        currentBuffer.length >= segmentSizeDefault &&
        !!controller.desiredSize &&
        controller.desiredSize > 0
      ) {
        const segment = currentBuffer.slice(0, segmentSizeDefault);
        const encryptedSegment = await _encryptAndCountSegment(segment);
        controller.enqueue(encryptedSegment);

        currentBuffer = currentBuffer.slice(segmentSizeDefault);
      }

      const isFinalChunkLeft = isDone && currentBuffer.length;

      if (isFinalChunkLeft) {
        const encryptedSegment = await _encryptAndCountSegment(currentBuffer);
        controller.enqueue(encryptedSegment);
        currentBuffer = new Uint8Array();
      }

      if (isDone && currentBuffer.length === 0) {
        entryInfos[0].crcCounter = crcCounter;
        entryInfos[0].fileByteCount = fileByteCount;
        const payloadDataDescriptor = zipWriter.writeDataDescriptor(crcCounter, fileByteCount);

        controller.enqueue(payloadDataDescriptor);
        _countChunk(payloadDataDescriptor);

        // prepare the manifest
        entryInfos[1].filename = '0.manifest.json';
        entryInfos[1].offset = totalByteCount;
        controller.enqueue(getHeader(entryInfos[1].filename));
        _countChunk(getHeader(entryInfos[1].filename));
        crcCounter = 0;
        fileByteCount = 0;

        // hash the concat of all hashes
        const payloadSigStr = await getSignature(
          cfg.keyForEncryption.unwrappedKeyBinary,
          Binary.fromString(aggregateHash),
          cfg.integrityAlgorithm,
          cfg.cryptoService
        );
        manifest.encryptionInformation.integrityInformation.rootSignature.sig =
          base64.encode(payloadSigStr);
        manifest.encryptionInformation.integrityInformation.rootSignature.alg =
          cfg.integrityAlgorithm;

        manifest.encryptionInformation.integrityInformation.segmentSizeDefault = segmentSizeDefault;
        manifest.encryptionInformation.integrityInformation.encryptedSegmentSizeDefault =
          encryptedSegmentSizeDefault;
        manifest.encryptionInformation.integrityInformation.segmentHashAlg =
          cfg.segmentIntegrityAlgorithm;
        manifest.encryptionInformation.integrityInformation.segments = segmentInfos;

        manifest.encryptionInformation.method.isStreamable = true;

        const signedAssertions: assertions.Assertion[] = [];
        if (cfg.assertionConfigs && cfg.assertionConfigs.length > 0) {
          await Promise.all(
            cfg.assertionConfigs.map(async (assertionConfig) => {
              // Create assertion using the assertionConfig values
              const signingKey: AssertionKey = assertionConfig.signingKey ?? {
                alg: 'HS256',
                key: new Uint8Array(cfg.keyForEncryption.unwrappedKeyBinary.asArrayBuffer()),
              };
              const assertion = await assertions.CreateAssertion(aggregateHash, {
                ...assertionConfig,
                signingKey,
              });

              // Add signed assertion to the signedAssertions array
              signedAssertions.push(assertion);
            })
          );
        }

        manifest.assertions = signedAssertions;

        // write the manifest
        const manifestBuffer = new TextEncoder().encode(JSON.stringify(manifest));
        controller.enqueue(manifestBuffer);
        _countChunk(manifestBuffer);
        entryInfos[1].crcCounter = crcCounter;
        entryInfos[1].fileByteCount = fileByteCount;
        const manifestDataDescriptor = zipWriter.writeDataDescriptor(crcCounter, fileByteCount);
        controller.enqueue(manifestDataDescriptor);
        _countChunk(manifestDataDescriptor);

        // write the central directory out
        const centralDirectoryByteCount = totalByteCount;
        for (let i = 0; i < entryInfos.length; i++) {
          const entryInfo = entryInfos[i];
          const result = zipWriter.writeCentralDirectoryRecord(
            entryInfo.fileByteCount || 0,
            entryInfo.filename,
            entryInfo.offset || 0,
            entryInfo.crcCounter || 0,
            2175008768
          );
          controller.enqueue(result);
          _countChunk(result);
        }
        const endOfCentralDirectoryByteCount = totalByteCount - centralDirectoryByteCount;
        const finalChunk = zipWriter.writeEndOfCentralDirectoryRecord(
          entryInfos.length,
          endOfCentralDirectoryByteCount,
          centralDirectoryByteCount
        );
        controller.enqueue(finalChunk);
        _countChunk(finalChunk);

        controller.close();
      }
    },
  };

  const plaintextStream = new DecoratedReadableStream(underlingSource);
  plaintextStream.manifest = manifest;

  return plaintextStream;

  // nested helper fn's
  function getHeader(filename: string) {
    return zipWriter.getLocalFileHeader(filename, 0, 0, 0);
  }

  function _countChunk(chunk: string | Uint8Array) {
    if (typeof chunk === 'string') {
      chunk = new TextEncoder().encode(chunk);
    }
    totalByteCount += chunk.length;
    if (totalByteCount > cfg.byteLimit) {
      throw new ConfigurationError(`Safe byte limit (${cfg.byteLimit}) exceeded`);
    }
    //new Uint8Array(chunk.buffer, chunk.byteOffset, chunk.byteLength);
    crcCounter = unsigned(chunk, crcCounter);
    fileByteCount += chunk.length;
  }

  async function _encryptAndCountSegment(chunk: Uint8Array) {
    bytesProcessed += chunk.length;
    cfg.progressHandler?.(bytesProcessed);

    // Don't pass in an IV here. The encrypt function will generate one for you, ensuring that each segment has a unique IV.
    const encryptedResult = await cfg.encryptionInformation.encrypt(
      Binary.fromArrayBuffer(chunk.buffer),
      cfg.keyForEncryption.unwrappedKeyBinary
    );
    const payloadBuffer = new Uint8Array(encryptedResult.payload.asByteArray());
    const payloadSigStr = await getSignature(
      cfg.keyForEncryption.unwrappedKeyBinary,
      encryptedResult.payload,
      cfg.segmentIntegrityAlgorithm,
      cfg.cryptoService
    );

    // combined string of all hashes for root signature
    aggregateHash += payloadSigStr;

    segmentInfos.push({
      hash: base64.encode(payloadSigStr),
      segmentSize: chunk.length === segmentSizeDefault ? undefined : chunk.length,
      encryptedSegmentSize:
        payloadBuffer.length === encryptedSegmentSizeDefault ? undefined : payloadBuffer.length,
    });
    const result = new Uint8Array(encryptedResult.payload.asByteArray());
    _countChunk(result);

    return result;
  }
}

// load the TDF as a stream in memory, for further use in reading and key syncing
export async function loadTDFStream(
  chunker: Chunker
): Promise<{ manifest: Manifest; zipReader: ZipReader; centralDirectory: CentralDirectory[] }> {
  const zipReader = new ZipReader(chunker);
  const centralDirectory = await zipReader.getCentralDirectory();
  const manifest = await zipReader.getManifest(centralDirectory, '0.manifest.json');
  return { manifest, zipReader, centralDirectory };
}

export function splitLookupTableFactory(
  keyAccess: KeyAccessObject[],
  allowedKases: OriginAllowList
): Record<string, Record<string, KeyAccessObject>> {
  const allowed = (k: KeyAccessObject) => allowedKases.allows(k.url);
  const splitIds = new Set(keyAccess.map(({ sid }) => sid ?? ''));

  const accessibleSplits = new Set(keyAccess.filter(allowed).map(({ sid }) => sid));
  if (splitIds.size > accessibleSplits.size) {
    const disallowedKases = new Set(keyAccess.filter((k) => !allowed(k)).map(({ url }) => url));
    throw new UnsafeUrlError(
      `Unreconstructable key - disallowed KASes include: ${JSON.stringify([
        ...disallowedKases,
      ])} from splitIds ${JSON.stringify([...splitIds])}`,
      ...disallowedKases
    );
  }
  const splitPotentials: Record<string, Record<string, KeyAccessObject>> = Object.fromEntries(
    [...splitIds].map((s) => [s, {}])
  );
  for (const kao of keyAccess) {
    const disjunction = splitPotentials[kao.sid ?? ''];
    if (kao.url in disjunction) {
      throw new InvalidFileError(
        `TODO: Fallback to no split ids. Repetition found for [${kao.url}] on split [${kao.sid}]`
      );
    }
    if (allowed(kao)) {
      disjunction[kao.url] = kao;
    }
  }
  return splitPotentials;
}

type RewrapResponseData = {
  key: Uint8Array;
  metadata: Record<string, unknown>;
};

async function unwrapKey({
  manifest,
  allowedKases,
  authProvider,
  dpopKeys,
  concurrencyLimit,
  cryptoService,
}: {
  manifest: Manifest;
  allowedKases: OriginAllowList;
  authProvider: AuthProvider;
  concurrencyLimit?: number;
  dpopKeys: CryptoKeyPair;
  cryptoService: CryptoService;
}) {
  if (authProvider === undefined) {
    throw new ConfigurationError(
      'rewrap requires auth provider; must be configured in client constructor'
    );
  }
  const { keyAccess } = manifest.encryptionInformation;
  const splitPotentials = splitLookupTableFactory(keyAccess, allowedKases);

  async function tryKasRewrap(keySplitInfo: KeyAccessObject): Promise<RewrapResponseData> {
    const url = `${keySplitInfo.url}/v2/rewrap`;
    const ephemeralEncryptionKeys = await cryptoService.cryptoToPemPair(
      await cryptoService.generateKeyPair()
    );
    const clientPublicKey = ephemeralEncryptionKeys.publicKey;

    const requestBodyStr = JSON.stringify({
      algorithm: 'RS256',
      keyAccess: keySplitInfo,
      policy: manifest.encryptionInformation.policy,
      clientPublicKey,
    });

    const jwtPayload = { requestBody: requestBodyStr };
    const signedRequestToken = await reqSignature(jwtPayload, dpopKeys.privateKey);

    const { entityWrappedKey, metadata } = await fetchWrappedKey(
      url,
      { signedRequestToken },
      authProvider,
      '0.0.1'
    );

    const key = Binary.fromString(base64.decode(entityWrappedKey));
    const decryptedKeyBinary = await cryptoService.decryptWithPrivateKey(
      key,
      ephemeralEncryptionKeys.privateKey
    );

    return {
      key: new Uint8Array(decryptedKeyBinary.asByteArray()),
      metadata,
    };
  }

  let poolSize = 1;
  if (concurrencyLimit !== undefined && concurrencyLimit > 1) {
    poolSize = concurrencyLimit;
  }
  const splitPromises: Record<string, () => Promise<RewrapResponseData>> = {};
  for (const splitId of Object.keys(splitPotentials)) {
    const potentials = splitPotentials[splitId];
    if (!potentials || !Object.keys(potentials).length) {
      throw new UnsafeUrlError(
        `Unreconstructable key - no valid KAS found for split ${JSON.stringify(splitId)}`,
        ''
      );
    }
    const anyPromises: Record<string, () => Promise<RewrapResponseData>> = {};
    for (const [kas, keySplitInfo] of Object.entries(potentials)) {
      anyPromises[kas] = async () => {
        try {
          return await tryKasRewrap(keySplitInfo);
        } catch (e) {
          throw handleRewrapError(e as Error);
        }
      };
    }
    splitPromises[splitId] = () => anyPool(poolSize, anyPromises);
  }
  try {
    const splitResults = await allPool(poolSize, splitPromises);
    // Merge all the split keys
    const reconstructedKey = keyMerge(splitResults.map((r) => r.key));
    return {
      reconstructedKeyBinary: Binary.fromArrayBuffer(reconstructedKey),
      metadata: splitResults[0].metadata, // Use metadata from first split
    };
  } catch (e) {
    if (e instanceof AggregateError) {
      const errors = e.errors;
      if (errors.length === 1) {
        throw errors[0];
      }
    }
    throw e;
  }
}

function handleRewrapError(error: Error) {
  if (error.name === 'InvalidAccessError' || error.name === 'OperationError') {
    return new DecryptError('unable to unwrap key from kas', error);
  }
  return error;
}

async function decryptChunk(
  encryptedChunk: Uint8Array,
  reconstructedKeyBinary: Binary,
  hash: string,
  cipher: SymmetricCipher,
  segmentIntegrityAlgorithm: IntegrityAlgorithm,
  cryptoService: CryptoService
): Promise<DecryptResult> {
  if (segmentIntegrityAlgorithm !== 'GMAC' && segmentIntegrityAlgorithm !== 'HS256') {
  }
  const segmentHashStr = await getSignature(
    reconstructedKeyBinary,
    Binary.fromArrayBuffer(encryptedChunk.buffer),
    segmentIntegrityAlgorithm,
    cryptoService
  );
  if (hash !== btoa(segmentHashStr)) {
    throw new IntegrityError('Failed integrity check on segment hash');
  }
  return await cipher.decrypt(encryptedChunk, reconstructedKeyBinary);
}

async function updateChunkQueue(
  chunkMap: Chunk[],
  centralDirectory: CentralDirectory[],
  zipReader: ZipReader,
  reconstructedKeyBinary: Binary,
  cipher: SymmetricCipher,
  segmentIntegrityAlgorithm: IntegrityAlgorithm,
  cryptoService: CryptoService
) {
  const chunksInOneDownload = 500;
  let requests = [];
  const maxLength = 3;

  for (let i = 0; i < chunkMap.length; i += chunksInOneDownload) {
    if (requests.length === maxLength) {
      await Promise.all(requests);
      requests = [];
    }
    requests.push(
      (async () => {
        let buffer: Uint8Array | null;

        const slice = chunkMap.slice(i, i + chunksInOneDownload);
        try {
          const bufferSize = slice.reduce(
            (currentVal, { encryptedSegmentSize }) => currentVal + (encryptedSegmentSize as number),
            0
          );
          buffer = await zipReader.getPayloadSegment(
            centralDirectory,
            '0.payload',
            slice[0].encryptedOffset,
            bufferSize
          );
        } catch (e) {
          if (e instanceof InvalidFileError) {
            throw e;
          }
          throw new NetworkError('unable to fetch payload segment', e);
        }
        if (buffer) {
          sliceAndDecrypt({
            buffer,
            cryptoService,
            reconstructedKeyBinary,
            slice,
            cipher,
            segmentIntegrityAlgorithm,
          });
        }
      })()
    );
  }
}

export async function sliceAndDecrypt({
  buffer,
  reconstructedKeyBinary,
  slice,
  cipher,
  cryptoService,
  segmentIntegrityAlgorithm,
}: {
  buffer: Uint8Array;
  reconstructedKeyBinary: Binary;
  slice: Chunk[];
  cipher: SymmetricCipher;
  cryptoService: CryptoService;
  segmentIntegrityAlgorithm: IntegrityAlgorithm;
}) {
  for (const index in slice) {
    const { encryptedOffset, encryptedSegmentSize, _resolve, _reject } = slice[index];

    const offset =
      slice[0].encryptedOffset === 0 ? encryptedOffset : encryptedOffset % slice[0].encryptedOffset;
    const encryptedChunk = new Uint8Array(
      buffer.slice(offset, offset + (encryptedSegmentSize as number))
    );

    try {
      const result = await decryptChunk(
        encryptedChunk,
        reconstructedKeyBinary,
        slice[index]['hash'],
        cipher,
        segmentIntegrityAlgorithm,
        cryptoService
      );
      slice[index].decryptedChunk = result;
      if (_resolve) {
        _resolve(null);
      }
    } catch (e) {
      if (_reject) {
        _reject(e);
      } else {
        throw e;
      }
    }
  }
}

export async function readStream(cfg: DecryptConfiguration) {
  let { allowList } = cfg;
  if (!allowList) {
    if (!cfg.allowedKases) {
      throw new ConfigurationError('Upsert cannot be done without allowlist');
    }
    allowList = new OriginAllowList(cfg.allowedKases);
  }
  const { manifest, zipReader, centralDirectory } = await loadTDFStream(cfg.chunker);
  if (!manifest) {
    throw new InvalidFileError('Missing manifest data');
  }
  cfg.keyMiddleware ??= async (key) => key;

  const {
    encryptedSegmentSizeDefault: defaultSegmentSize,
    rootSignature,
    segmentHashAlg,
    segments,
  } = manifest.encryptionInformation.integrityInformation;
  const { metadata, reconstructedKeyBinary } = await unwrapKey({
    manifest,
    authProvider: cfg.authProvider,
    allowedKases: allowList,
    dpopKeys: cfg.dpopKeys,
    cryptoService: cfg.cryptoService,
  });
  // async function unwrapKey(manifest: Manifest, allowedKases: string[], authProvider: AuthProvider | AppIdAuthProvider, publicKey: string, privateKey: string, entity: EntityObject) {
  const keyForDecryption = await cfg.keyMiddleware(reconstructedKeyBinary);
  const encryptedSegmentSizeDefault = defaultSegmentSize || DEFAULT_SEGMENT_SIZE;

  // check the combined string of hashes
  const aggregateHash = segments.map(({ hash }) => base64.decode(hash)).join('');
  const integrityAlgorithm = rootSignature.alg;
  if (integrityAlgorithm !== 'GMAC' && integrityAlgorithm !== 'HS256') {
    throw new UnsupportedError(`Unsupported integrity alg [${integrityAlgorithm}]`);
  }
  const payloadSigStr = await getSignature(
    keyForDecryption,
    Binary.fromString(aggregateHash),
    integrityAlgorithm,
    cfg.cryptoService
  );

  if (
    manifest.encryptionInformation.integrityInformation.rootSignature.sig !==
    base64.encode(payloadSigStr)
  ) {
    throw new IntegrityError('Failed integrity check on root signature');
  }

  if (!cfg.noVerifyAssertions) {
    for (const assertion of manifest.assertions || []) {
      // Create a default assertion key
      let assertionKey: AssertionKey = {
        alg: 'HS256',
        key: new Uint8Array(reconstructedKeyBinary.asArrayBuffer()),
      };

      if (cfg.assertionVerificationKeys) {
        const foundKey = cfg.assertionVerificationKeys.Keys[assertion.id];
        if (foundKey) {
          assertionKey = foundKey;
        }
      }
      await assertions.verify(assertion, aggregateHash, assertionKey);
    }
  }

  let mapOfRequestsOffset = 0;
  const chunkMap = new Map(
    segments.map(({ hash, encryptedSegmentSize = encryptedSegmentSizeDefault }) => {
      const result = (() => {
        let _resolve, _reject;
        const chunk: Chunk = {
          hash,
          encryptedOffset: mapOfRequestsOffset,
          encryptedSegmentSize,
          promise: new Promise((resolve, reject) => {
            _resolve = resolve;
            _reject = reject;
          }),
        };
        chunk._resolve = _resolve;
        chunk._reject = _reject;
        return chunk;
      })();
      mapOfRequestsOffset += encryptedSegmentSize || encryptedSegmentSizeDefault;
      return [hash, result];
    })
  );

  const cipher = new AesGcmCipher(cfg.cryptoService);
  const segmentIntegrityAlg = segmentHashAlg || integrityAlgorithm;
  if (segmentIntegrityAlg !== 'GMAC' && segmentIntegrityAlg !== 'HS256') {
    throw new UnsupportedError(`Unsupported segment hash alg [${segmentIntegrityAlg}]`);
  }

  // Not waiting for Promise to resolve
  updateChunkQueue(
    Array.from(chunkMap.values()),
    centralDirectory,
    zipReader,
    keyForDecryption,
    cipher,
    segmentIntegrityAlg,
    cfg.cryptoService
  );

  let progress = 0;
  const underlyingSource = {
    pull: async (controller: ReadableStreamDefaultController) => {
      if (chunkMap.size === 0) {
        controller.close();
        return;
      }

      const [hash, chunk] = chunkMap.entries().next().value;
      if (!chunk.decryptedChunk) {
        await chunk.promise;
      }
      const decryptedSegment = chunk.decryptedChunk;

      controller.enqueue(new Uint8Array(decryptedSegment.payload.asByteArray()));
      progress += chunk.encryptedSegmentSize;
      cfg.progressHandler?.(progress);

      chunk.decryptedChunk = null;
      chunkMap.delete(hash);
    },
    ...(cfg.fileStreamServiceWorker && { fileStreamServiceWorker: cfg.fileStreamServiceWorker }),
  };

  const outputStream = new DecoratedReadableStream(underlyingSource);

  outputStream.manifest = manifest;
  outputStream.metadata = metadata;
  return outputStream;
}<|MERGE_RESOLUTION|>--- conflicted
+++ resolved
@@ -38,11 +38,7 @@
   UnsafeUrlError,
   UnsupportedFeatureError as UnsupportedError,
 } from '../../src/errors.js';
-<<<<<<< HEAD
-=======
 import { type Chunker } from '../../src/seekable.js';
-import { htmlWrapperTemplate } from './templates/index.js';
->>>>>>> a5c11676
 
 // configurable
 // TODO: remove dependencies from ciphers so that we can open-source instead of relying on other Virtru libs
