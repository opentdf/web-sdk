import { EventEmitter } from 'events';
import axios from 'axios';
import { unsigned } from './utils/buffer-crc32.js';
import { v4 } from 'uuid';
import { exportSPKI, importPKCS8, importX509 } from 'jose';
import { DecoratedReadableStream } from './client/DecoratedReadableStream.js';
import { EntityObject } from '../../src/tdf/EntityObject.js';

import {
  AttributeSet,
  isRemote as isRemoteKeyAccess,
  KeyAccessType,
  KeyInfo,
  Manifest,
  Policy,
  Remote as KeyAccessRemote,
  SplitKey,
  UpsertResponse,
  Wrapped as KeyAccessWrapped,
} from './models/index.js';
<<<<<<< HEAD
import { base64, hex } from '../../src/encodings/index.js';
import * as defaultCryptoService from './crypto/index.js';
=======
import { base64 } from '../../src/encodings/index.js';
>>>>>>> 0f02f272
import {
  type Chunker,
  ZipReader,
  ZipWriter,
  base64ToBuffer,
  fromUrl,
  isAppIdProviderCheck,
  keyMerge,
} from './utils/index.js';
import { Binary } from './binary.js';
import {
  IllegalArgumentError,
  KasDecryptError,
  KasUpsertError,
  KeyAccessError,
  KeySyncError,
  ManifestIntegrityError,
  PolicyIntegrityError,
  TdfDecryptError,
  TdfPayloadExtractionError,
} from './errors.js';
import { htmlWrapperTemplate } from './templates/index.js';

// configurable
// TODO: remove dependencies from ciphers so that we can open-source instead of relying on other Virtru libs
import { AesGcmCipher } from './ciphers/index.js';
import {
  AuthProvider,
  AppIdAuthProvider,
  HttpRequest,
  type HttpMethod,
  reqSignature,
} from '../../src/auth/auth.js';
import PolicyObject from '../../src/tdf/PolicyObject.js';
import { type CryptoService, type DecryptResult } from './crypto/declarations.js';
import { CentralDirectory } from './utils/zip-reader.js';

// TODO: input validation on manifest JSON
const DEFAULT_SEGMENT_SIZE = 1024 * 1024;

/**
 * Configuration for TDF3
 */
export type EncryptionOptions = {
  /**
   * Defaults to `split`, the currently only implmented key wrap algorithm.
   */
  type?: string;
  // Defaults to AES-256-GCM for the encryption.
  cipher?: string;
};

export type RcaParams = {
  pu: string;
  wu: string;
  wk: string;
  al: string;
};

export type RcaLink = string;

export type Metadata = {
  connectOptions?: {
    testUrl: string;
  };
  policyObject?: PolicyObject;
};

export type AddKeyAccess = {
  type: KeyAccessType;
  url?: string;
  publicKey: string;
  attributeUrl?: string;
  metadata?: Metadata;
};

type Segment = {
  hash: string;
  segmentSize: number | undefined;
  encryptedSegmentSize: number | undefined;
};

type EntryInfo = {
  filename: string;
  offset?: number;
  crcCounter?: number;
  fileByteCount?: number;
};

type Chunk = {
  hash: string;
  encryptedOffset: number;
  encryptedSegmentSize?: number;
  decryptedChunk?: null | DecryptResult;
  _resolve?: (value: unknown) => void;
};

type TDFConfiguration = {
  cryptoService: CryptoService;
};

export class TDF extends EventEmitter {
  policy?: Policy;
  mimeType?: string;
  contentStream?: ReadableStream<Uint8Array>;
  manifest?: Manifest;
  entity?: EntityObject;
  encryptionInformation?: SplitKey;
  htmlTransferUrl?: string;
  authProvider?: AuthProvider | AppIdAuthProvider;
  integrityAlgorithm: string;
  segmentIntegrityAlgorithm: string;
  publicKey: string;
  privateKey: string;
  attributeSet: AttributeSet;
  segmentSizeDefault: number;
  chunkMap: Map<string, Chunk>;
  cryptoService: CryptoService;

  constructor(configuration: TDFConfiguration) {
    super();

    this.attributeSet = new AttributeSet();
    this.cryptoService = configuration.cryptoService;
    this.publicKey = '';
    this.privateKey = '';
    this.integrityAlgorithm = 'HS256';
    this.segmentIntegrityAlgorithm = this.integrityAlgorithm;
    this.segmentSizeDefault = DEFAULT_SEGMENT_SIZE;
  }

  // factory
  static create(configuration: TDFConfiguration) {
    return new TDF(configuration);
  }

  createCipher(type: string) {
    if (type === 'aes-256-gcm') {
      return new AesGcmCipher(this.cryptoService);
    }
    throw new Error(`Unsupported cipher [${type}]`);
  }

  async generatePolicyUuid() {
    return v4();
  }

  /**
   *
   * @param {Buffer} payload - This is the payload. It must be a buffer.
   * @param {json} manifest - This is the manifest
   * @param {String} transferUrl
   * @return {Buffer}
   */
  static wrapHtml(payload: Uint8Array, manifest: Manifest | string, transferUrl: string): Uint8Array {
    const { origin } = new URL(transferUrl);
    const exportManifest: string =
      typeof manifest === 'string' ? manifest : JSON.stringify(manifest);

    const fullHtmlString = htmlWrapperTemplate({
      transferUrl,
      transferBaseUrl: origin,
      manifest: base64.encode(exportManifest),
      payload: base64.encodeArrayBuffer(payload.buffer),
    });

    return (new TextEncoder()).encode(fullHtmlString);
  }

  static unwrapHtml(htmlPayload: ArrayBuffer | Uint8Array | Binary | string) {
    let html;
    if (htmlPayload instanceof ArrayBuffer || ArrayBuffer.isView(htmlPayload)) {
      html = new TextDecoder().decode(htmlPayload);
    } else {
      html = htmlPayload.toString();
    }
    const payloadRe = /<input id=['"]?data-input['"]?[^>]*value=['"]?([a-zA-Z0-9+/=]+)['"]?/;
    const reResult = payloadRe.exec(html);
    if (reResult === null) {
      throw new TdfPayloadExtractionError('Payload is missing');
    }
    const base64Payload = reResult[1];
    try {
      return base64ToBuffer(base64Payload);
    } catch (e) {
      throw new TdfPayloadExtractionError('There was a problem extracting the TDF3 payload', e);
    }
  }

  // return a PEM-encoded string from the provided KAS server
  static async getPublicKeyFromKeyAccessServer(url: string): Promise<string> {
    const httpsRegex = /^https:/;
    if (url.startsWith('http://localhost') || url.startsWith('http://127.0.0.1')) {
      console.warn(`Development KAS URL detected: [${url}]`);
    } else if (
      /^http:\/\/[a-zA-Z.-]*[.]?svc\.cluster\.local($|\/)/.test(url) ||
      /^http:\/\/[a-zA-Z.-]*[.]?internal($|\/)/.test(url)
    ) {
      console.info(`Internal KAS URL detected: [${url}]`);
    } else if (!httpsRegex.test(url)) {
      console.error(
        `Public key must be requested over a secure channel. Are you running in a secure environment? [${url}]`
      );
    }
    const kasPublicKeyRequest: { data: string } = await axios.get(`${url}/kas_public_key`);
    return TDF.extractPemFromKeyString(kasPublicKeyRequest.data);
  }

  static async extractPemFromKeyString(keyString: string): Promise<string> {
    let pem: string = keyString;

    // Skip the public key extraction if we find that the KAS url provides a
    // PEM-encoded key instead of certificate
    if (keyString.includes('CERTIFICATE')) {
      const cert = await importX509(keyString, 'RS256', { extractable: true });
      pem = await exportSPKI(cert);
    }

    return pem;
  }

  // Extracts the TDF's manifest
  static async getManifestFromRemoteTDF(url: string): Promise<Manifest> {
    const zipReader = new ZipReader(await fromUrl(url));

    const centralDirectory = await zipReader.getCentralDirectory();
    return await zipReader.getManifest(centralDirectory, '0.manifest.json');
  }

  // Extracts the TDF's manifest and thus the policy from a remote TDF
  // DEPRECATED
  static async getPolicyFromRemoteTDF(url: string): Promise<string> {
    const manifest = await this.getManifestFromRemoteTDF(url);
    return base64.decode(manifest.encryptionInformation.policy);
  }

  setProtocol(): TDF {
    console.error('protocol is ignored; use client.encrypt instead');
    return this;
  }

  setHtmlTransferUrl(url: string): TDF {
    this.htmlTransferUrl = url;
    return this;
  }

  // AuthProvider is a class that can be used to build a custom request body and headers
  // The builder must accept an object of the following (ob.body, ob.headers, ob.method, ob.url)
  // and mutate it in place.
  setAuthProvider(authProvider?: AuthProvider | AppIdAuthProvider): TDF {
    if (!authProvider) {
      throw new Error('Missing authProvider in setAuthProvider');
    }
    this.authProvider = authProvider;
    return this;
  }

  /**
   * Initialize encryption cypher
   * @param opts
   * @returns
   */
  setEncryption(opts: EncryptionOptions) {
    switch (opts.type) {
      case 'split':
      default:
        this.encryptionInformation = new SplitKey(this.createCipher(opts.cipher ?? 'aes-256-gcm'));
        break;
    }
    return this;
  }

  /**
   * Build a key access object and add it to the list. Can specify either
   * a (url, publicKey) pair (legacy, deprecated) or an attribute URL (future).
   * If all are missing then it attempts to use the default attribute. If that
   * is missing it throws an error.
   * @param  {Object} options
   * @param  {String} options.type - enum representing how the object key is treated
   * @param  {String} options.attributeUrl - URL of the attribute to use for pubKey and kasUrl. Omit to use default.
   * @param  {String} options.url - directly set the KAS URL
   * @param  {String} options.publicKey - directly set the (KAS) public key
   * @param  {String? Object?} options.metadata - Metadata. Appears to be dead code.
   * @return {<TDF>}- this instance
   */
  async addKeyAccess({ type, url, publicKey, attributeUrl, metadata }: AddKeyAccess) {
    // TODO - run down metadata parameter. Clean it out if it isn't used this way anymore.

    /** Internal function to keep it DRY */
    function createKeyAccess(
      type: KeyAccessType,
      kasUrl: string,
      pubKey: string,
      metadata?: Metadata
    ) {
      switch (type) {
        case 'wrapped':
          return new KeyAccessWrapped(kasUrl, pubKey, metadata);
        case 'remote':
          return new KeyAccessRemote(kasUrl, pubKey, metadata);
        default:
          throw new KeyAccessError(`TDF.addKeyAccess: Key access type ${type} is unknown`);
      }
    }

    /** Another internal function to keep it dry */
    function loadKeyAccess(
      encryptionInformation: SplitKey | undefined,
      keyAccess: KeyAccessWrapped | KeyAccessRemote
    ) {
      if (!encryptionInformation) {
        throw new KeyAccessError('TDF.addKeyAccess: Encryption Information not set');
      }
      encryptionInformation.keyAccess.push(keyAccess);
    }

    // If an attributeUrl is provided try to load with that first.
    if (attributeUrl) {
      const attr = this.attributeSet.get(attributeUrl);
      if (attr && attr.kasUrl && attr.pubKey) {
        loadKeyAccess(
          this.encryptionInformation,
          createKeyAccess(type, attr.kasUrl, attr.pubKey, metadata)
        );
        return this;
      }
    }

    // if url and pulicKey are specified load the key access object with them
    if (url && publicKey) {
      loadKeyAccess(
        this.encryptionInformation,
        createKeyAccess(type, url, await TDF.extractPemFromKeyString(publicKey), metadata)
      );
      return this;
    }

    // Assume the default attribute is the source for kasUrl and pubKey
    const defaultAttr = this.attributeSet.getDefault();
    if (defaultAttr) {
      const { pubKey, kasUrl } = defaultAttr;
      if (pubKey && kasUrl) {
        loadKeyAccess(
          this.encryptionInformation,
          createKeyAccess(type, kasUrl, await TDF.extractPemFromKeyString(pubKey), metadata)
        );
        return this;
      }
    }
    // All failed. Raise an error.
    throw new KeyAccessError('TDF.addKeyAccess: No source for kasUrl or pubKey');
  }

  setPolicy(policy: Policy) {
    this.validatePolicyObject(policy);
    this.policy = policy;
    return this;
  }

  setPublicKey(publicKey: string) {
    this.publicKey = publicKey;
    return this;
  }

  /**
   * Add an entity object. This contains attributes with public key info that
   * is used to make splits and wrap object keys.
   * @param  {Object} entity - EntityObject
   * @return {<TDF>}- this instance
   */
  setEntity(entity: EntityObject) {
    this.entity = entity;
    // Harvest the attributes from this entity object
    // Don't wait for this promise to resolve.
    this.entity.attributes.forEach((attr) => this.attributeSet.addJwtAttribute(attr));

    return this;
  }

  setPrivateKey(privateKey: string) {
    this.privateKey = privateKey;
    return this;
  }

  setDefaultSegmentSize(segmentSizeDefault: number) {
    this.segmentSizeDefault = segmentSizeDefault;
    return this;
  }

  setIntegrityAlgorithm(integrityAlgorithm: string, segmentIntegrityAlgorithm: string) {
    this.integrityAlgorithm = integrityAlgorithm.toUpperCase();
    this.segmentIntegrityAlgorithm = (
      segmentIntegrityAlgorithm || integrityAlgorithm
    ).toUpperCase();
    return this;
  }

  addContentStream(contentStream: ReadableStream<Uint8Array>, mimeType?: string) {
    this.contentStream = contentStream;
    this.mimeType = mimeType;
    return this;
  }

  validatePolicyObject(policy: Policy) {
    const missingFields: string[] = [];

    if (!policy.uuid) missingFields.push('uuid');
    if (!policy.body) missingFields.push('body', 'body.dissem');
    if (policy.body && !policy.body.dissem) missingFields.push('body.dissem');

    if (missingFields.length) {
      throw new PolicyIntegrityError(
        `The given policy object requires the following properties: ${missingFields}`
      );
    }
  }

  async _generateManifest(keyInfo: KeyInfo): Promise<Manifest> {
    // (maybe) Fields are quoted to avoid renaming
    const payload = {
      type: 'reference',
      url: '0.payload',
      protocol: 'zip',
      isEncrypted: true,
      schemaVersion: '3.0.0',
      ...(this.mimeType && { mimeType: this.mimeType }),
    };

    if (!this.policy) {
      throw new Error(`No policy provided`);
    }
    const encryptionInformationStr = await this.encryptionInformation?.write(this.policy, keyInfo);

    if (!encryptionInformationStr) {
      throw new Error(`Missing encryption information`);
    }

    return {
      payload,
      // generate the manifest first, then insert integrity information into it
      encryptionInformation: encryptionInformationStr,
    };
  }

  async getSignature(unwrappedKeyBinary: Binary, payloadBinary: Binary, algorithmType: string) {
    switch (algorithmType.toLowerCase()) {
      case 'gmac':
        // use the auth tag baked into the encrypted payload
        return hex.encodeArrayBuffer(new Uint8Array(payloadBinary.asByteArray()).slice(-16).buffer);
      case 'hs256':
        // simple hmac is the default
        return await this.cryptoService.hmac(
          hex.encodeArrayBuffer(new Uint8Array(unwrappedKeyBinary.asByteArray()).buffer),
          new TextDecoder().decode(new Uint8Array(payloadBinary.asByteArray()).buffer)
        );
      default:
        throw new IllegalArgumentError(`Unsupported signature alg [${algorithmType}]`);
    }
  }

  // Allows explicit key syncing using an already-loaded manifest
  async sync() {
    if (this.manifest) {
      await this.upsert(this.manifest, true);
    } else {
      throw new KeySyncError(
        'Key syncing requires a loaded TDF manifest. Please use "loadTDFStream" first to load a manifest.'
      );
    }
  }

  buildRequest(method: HttpMethod, url: string, body?: unknown): HttpRequest {
    return {
      headers: {},
      method: method,
      url: url,
      body,
    };
  }

  // Provide an upsert of key information via each KAS
  // ignoreType if true skips the key access type check when syncing
  async upsert(unsavedManifest: Manifest, ignoreType = false): Promise<UpsertResponse> {
    const { keyAccess, policy } = unsavedManifest.encryptionInformation;
    const isAppIdProvider = this.authProvider && isAppIdProviderCheck(this.authProvider);
    return Promise.all(
      keyAccess.map(async (keyAccessObject) => {
        if (this.authProvider === undefined) {
          throw new Error('Upsert cannot be done without auth provider');
        }
        // We only care about remote key access objects for the policy sync portion
        const isRemote = isRemoteKeyAccess(keyAccessObject);
        if (!ignoreType && !isRemote) {
          return;
        }

        const url = `${keyAccessObject.url}/${isAppIdProvider ? '' : 'v2/'}upsert`;

        //TODO I dont' think we need a body at all for KAS requests
        // Do we need ANY of this if it's already embedded in the EO in the Bearer OIDC token?
        const body: Record<string, unknown> = {
          keyAccess: keyAccessObject,
          policy: unsavedManifest.encryptionInformation.policy,
          entity: isAppIdProviderCheck(this.authProvider) ? this.entity : undefined,
          authToken: undefined,
          clientPayloadSignature: undefined,
        };

        const pkKeyLike = (await importPKCS8(this.privateKey, 'RS256')) as CryptoKey;
        if (isAppIdProviderCheck(this.authProvider)) {
          body.authToken = await reqSignature({}, pkKeyLike);
        } else {
          body.clientPayloadSignature = await reqSignature(body, pkKeyLike);
        }
        const httpReq = await this.authProvider.withCreds(this.buildRequest('POST', url, body));

        try {
          const response = await axios.post(httpReq.url, httpReq.body, {
            headers: httpReq.headers,
          });

          // Remove additional properties which were needed to sync, but not that we want to save to
          // the manifest
          delete keyAccessObject.wrappedKey;
          delete keyAccessObject.encryptedMetadata;
          delete keyAccessObject.policyBinding;

          if (isRemote) {
            // Decode the policy and extract only the required info to save -- the uuid
            const decodedPolicy = JSON.parse(base64.decode(policy));
            unsavedManifest.encryptionInformation.policy = base64.encode(
              JSON.stringify({ uuid: decodedPolicy.uuid })
            );
          }
          return response.data;
        } catch (e) {
          throw new KasUpsertError(
            `Unable to perform upsert operation on the KAS: [${e.name}: ${e.message}], response: [${e?.response?.body}]`,
            e
          );
        }
      })
    );
  }

  async writeStream(
    byteLimit: number,
    isRcaSource: boolean,
    payloadKey?: Binary,
    progressHandler?: (bytesProcessed: number) => void
  ): Promise<DecoratedReadableStream> {
    if (!this.contentStream) {
      throw new IllegalArgumentError('No input stream defined');
    }
    if (!this.encryptionInformation) {
      throw new IllegalArgumentError('No encryption type specified');
    }
    const encryptionInformation = this.encryptionInformation;
    // eslint-disable-next-line @typescript-eslint/no-this-alias
    const self = this;
    const segmentInfos: Segment[] = [];
    if (!byteLimit) {
      byteLimit = Number.MAX_SAFE_INTEGER;
    }

    const entryInfos: EntryInfo[] = [
      {
        filename: '0.payload',
      },
      {
        filename: '0.manifest.json',
      },
    ];

    let currentBuffer = new Uint8Array();

    let totalByteCount = 0;
    let bytesProcessed = 0;
    let crcCounter = 0;
    let fileByteCount = 0;
    let aggregateHash = '';

    const zipWriter = new ZipWriter();

    if (!this.encryptionInformation) {
      throw new Error('Missing encryptionInformation');
    }
    const keyInfo = await this.encryptionInformation.generateKey();
    const kv = await this.encryptionInformation.generateKey();

    if (!keyInfo || !kv) {
      throw new Error('Missing generated keys');
    }

    const kek = await this.encryptionInformation.encrypt(
      keyInfo.unwrappedKeyBinary,
      kv.unwrappedKeyBinary,
      kv.unwrappedKeyIvBinary
    );

    const manifest = await this._generateManifest(isRcaSource && !payloadKey ? kv : keyInfo);
    this.manifest = manifest;

    // For all remote key access objects, sync its policy
    if (!this.manifest) {
      throw new Error('Please use "loadTDFStream" first to load a manifest.');
    }
    const upsertResponse = await this.upsert(this.manifest);

    // determine default segment size by writing empty buffer
    const { segmentSizeDefault } = this;
    const encryptedBlargh = await this.encryptionInformation.encrypt(
      Binary.fromArrayBuffer(new ArrayBuffer(segmentSizeDefault)),
      keyInfo.unwrappedKeyBinary
    );
    const payloadBuffer = new Uint8Array(encryptedBlargh.payload.asByteArray());
    const encryptedSegmentSizeDefault = payloadBuffer.length;

    // start writing the content
    entryInfos[0].filename = '0.payload';
    entryInfos[0].offset = totalByteCount;
    const sourceReader = this.contentStream.getReader();

    /*
    TODO: Code duplication should be addressed
    - RCA operations require that the write stream has already finished executing it's .on('end') handler before being returned,
      thus both handlers are wrapped in a encompassing promise when we have an RCA source. We should investigate
      if this causes O(n) promises to be loaded into memory.
    - LFS operations can have the write stream returned immediately after both .on('end') and .on('data') handlers
      have been defined, thus not requiring the handlers to be wrapped in a promise.
    */
    const underlingSource = {
      start: (controller: ReadableStreamDefaultController) => {
        controller.enqueue(getHeader(entryInfos[0].filename));
        _countChunk(getHeader(entryInfos[0].filename));
        crcCounter = 0;
        fileByteCount = 0;
      },

      pull: async (controller: ReadableStreamDefaultController) => {
        let isDone;

        while (currentBuffer.length < segmentSizeDefault && !isDone) {
          const { value, done } = await sourceReader.read();
          isDone = done;
          if (value) {
            const temp = new Uint8Array(currentBuffer.length + value.byteLength);
            temp.set(currentBuffer);
            temp.set(new Uint8Array(value), currentBuffer.length);
            currentBuffer = temp;
          }
        }

        while (
          currentBuffer.length >= segmentSizeDefault &&
          !!controller.desiredSize &&
          controller.desiredSize > 0
        ) {
          const segment = currentBuffer.slice(0, segmentSizeDefault);
          const encryptedSegment = await _encryptAndCountSegment(segment);
          controller.enqueue(encryptedSegment);

          currentBuffer = currentBuffer.slice(segmentSizeDefault);
        }

        const isFinalChunkLeft = isDone && currentBuffer.length;

        if (isFinalChunkLeft) {
          const encryptedSegment = await _encryptAndCountSegment(currentBuffer);
          controller.enqueue(encryptedSegment);
          currentBuffer = new Uint8Array();
        }

        if (isDone && currentBuffer.length === 0) {
          entryInfos[0].crcCounter = crcCounter;
          entryInfos[0].fileByteCount = fileByteCount;
          const payloadDataDescriptor = zipWriter.writeDataDescriptor(crcCounter, fileByteCount);

          controller.enqueue(payloadDataDescriptor);
          _countChunk(payloadDataDescriptor);

          // prepare the manifest
          entryInfos[1].filename = '0.manifest.json';
          entryInfos[1].offset = totalByteCount;
          controller.enqueue(getHeader(entryInfos[1].filename));
          _countChunk(getHeader(entryInfos[1].filename));
          crcCounter = 0;
          fileByteCount = 0;

          // hash the concat of all hashes
          const payloadSigStr = await self.getSignature(
            payloadKey || keyInfo.unwrappedKeyBinary,
            Binary.fromString(aggregateHash),
            self.integrityAlgorithm
          );
          manifest.encryptionInformation.integrityInformation.rootSignature.sig =
            base64.encode(payloadSigStr);
          manifest.encryptionInformation.integrityInformation.rootSignature.alg =
            self.integrityAlgorithm;

          manifest.encryptionInformation.integrityInformation.segmentSizeDefault =
            segmentSizeDefault;
          manifest.encryptionInformation.integrityInformation.encryptedSegmentSizeDefault =
            encryptedSegmentSizeDefault;
          manifest.encryptionInformation.integrityInformation.segmentHashAlg =
            self.segmentIntegrityAlgorithm;
          manifest.encryptionInformation.integrityInformation.segments = segmentInfos;

          manifest.encryptionInformation.method.isStreamable = true;

          // write the manifest
          const manifestBuffer = new TextEncoder().encode((JSON.stringify(manifest)));
          controller.enqueue(manifestBuffer);
          _countChunk(manifestBuffer);
          entryInfos[1].crcCounter = crcCounter;
          entryInfos[1].fileByteCount = fileByteCount;
          const manifestDataDescriptor = zipWriter.writeDataDescriptor(crcCounter, fileByteCount);
          controller.enqueue(manifestDataDescriptor);
          _countChunk(manifestDataDescriptor);

          // write the central directory out
          const centralDirectoryByteCount = totalByteCount;
          for (let i = 0; i < entryInfos.length; i++) {
            const entryInfo = entryInfos[i];
            const result = zipWriter.writeCentralDirectoryRecord(
              entryInfo.fileByteCount || 0,
              entryInfo.filename,
              entryInfo.offset || 0,
              entryInfo.crcCounter || 0,
              2175008768
            );
            controller.enqueue(result);
            _countChunk(result);
          }
          const endOfCentralDirectoryByteCount = totalByteCount - centralDirectoryByteCount;
          const finalChunk = zipWriter.writeEndOfCentralDirectoryRecord(
            entryInfos.length,
            endOfCentralDirectoryByteCount,
            centralDirectoryByteCount
          );
          controller.enqueue(finalChunk);
          _countChunk(finalChunk);

          controller.close();
        }
      },
    };

    const plaintextStream = new DecoratedReadableStream(underlingSource);

    if (upsertResponse) {
      plaintextStream.upsertResponse = upsertResponse;
      plaintextStream.tdfSize = totalByteCount;
      plaintextStream.KEK = payloadKey ? null : btoa(kek.payload.asString());
      plaintextStream.algorithm = manifest.encryptionInformation.method.algorithm;
    }

    return plaintextStream;

    // nested helper fn's
    function getHeader(filename: string) {
      return zipWriter.getLocalFileHeader(filename, 0, 0, 0);
    }

    function _countChunk(chunk: string | Uint8Array) {
      if (typeof chunk === 'string'){
        chunk = new TextEncoder().encode(chunk);
      }
      totalByteCount += chunk.length;
      if (totalByteCount > byteLimit) {
        throw new Error(`Safe byte limit (${byteLimit}) exceeded`);
      }
      //new Uint8Array(chunk.buffer, chunk.byteOffset, chunk.byteLength);
      crcCounter = unsigned((chunk as Uint8Array), crcCounter);
      fileByteCount += chunk.length;
    }

    async function _encryptAndCountSegment(chunk: Uint8Array) {
      bytesProcessed += chunk.length;
      if (progressHandler) {
        progressHandler(bytesProcessed);
      }
      // Don't pass in an IV here. The encrypt function will generate one for you, ensuring that each segment has a unique IV.
      const encryptedResult = await encryptionInformation.encrypt(
        Binary.fromArrayBuffer(chunk.buffer),
        payloadKey || keyInfo.unwrappedKeyBinary
      );
      const payloadBuffer = new Uint8Array(encryptedResult.payload.asByteArray());
      const payloadSigStr = await self.getSignature(
        payloadKey || keyInfo.unwrappedKeyBinary,
        encryptedResult.payload,
        self.segmentIntegrityAlgorithm
      );

      // combined string of all hashes for root signature
      aggregateHash += payloadSigStr;

      segmentInfos.push({
        hash: base64.encode(payloadSigStr),
        segmentSize: chunk.length === segmentSizeDefault ? undefined : chunk.length,
        encryptedSegmentSize:
          payloadBuffer.length === encryptedSegmentSizeDefault ? undefined : payloadBuffer.length,
      });
      const result = new Uint8Array(encryptedResult.payload.asByteArray());
      _countChunk(result);

      return result;
    }
  }

  // load the TDF as a stream in memory, for further use in reading and key syncing
  async loadTDFStream(chunker: Chunker) {
    const zipReader = new ZipReader(chunker);
    const centralDirectory = await zipReader.getCentralDirectory();

    this.manifest = await zipReader.getManifest(centralDirectory, '0.manifest.json');
    return { zipReader, centralDirectory };
  }

  async unwrapKey(manifest: Manifest) {
    const { keyAccess } = manifest.encryptionInformation;
    let responseMetadata;
    const isAppIdProvider = this.authProvider && isAppIdProviderCheck(this.authProvider);
    // Get key access information to know the KAS URLS
    // TODO: logic that runs on multiple KAS's

    const rewrappedKeys = await Promise.all(
      keyAccess.map(async (keySplitInfo) => {
        if (this.authProvider === undefined) {
          throw new Error('Upsert can be done without auth provider');
        }
        const url = `${keySplitInfo.url}/${isAppIdProvider ? '' : 'v2'}/rewrap`;

        const requestBodyStr = JSON.stringify({
          algorithm: 'RS256',
          keyAccess: keySplitInfo,
          policy: manifest.encryptionInformation.policy,
          clientPublicKey: this.publicKey,
        });

        const jwtPayload = { requestBody: requestBodyStr };
        const pkKeyLike = await importPKCS8(this.privateKey, 'RS256');
        const signedRequestToken = await reqSignature(isAppIdProvider ? {} : jwtPayload, pkKeyLike);

        let requestBody;
        if (isAppIdProvider) {
          requestBody = {
            keyAccess: keySplitInfo,
            policy: manifest.encryptionInformation.policy,
            entity: {
              ...this.entity,
              publicKey: this.publicKey,
            },
            authToken: signedRequestToken,
          };
        } else {
          requestBody = {
            signedRequestToken,
          };
        }

        // Create a PoP token by signing the body so KAS knows we actually have a private key
        // Expires in 60 seconds
        const httpReq = await this.authProvider.withCreds(
          this.buildRequest('POST', url, requestBody)
        );

        try {
          // The response from KAS on a rewrap
          const {
            data: { entityWrappedKey, metadata },
          } = await axios.post(httpReq.url, httpReq.body, { headers: httpReq.headers });
          responseMetadata = metadata;
          const key = Binary.fromString(base64.decode(entityWrappedKey));
          const decryptedKeyBinary = await this.cryptoService.decryptWithPrivateKey(
            key,
            this.privateKey
          );
          this.emit('rewrap', metadata);
          return new Uint8Array(decryptedKeyBinary.asByteArray());
        } catch (e) {
          throw new KasDecryptError(
            `Unable to decrypt the response from KAS: [${e.name}: ${e.message}], response: [${e?.response?.body}]`,
            e
          );
        }
      })
    );

    // Merge the unwrapped keys from each KAS
    const reconstructedKey = keyMerge(rewrappedKeys);
    const reconstructedKeyBinary = Binary.fromArrayBuffer(reconstructedKey);

    return {
      reconstructedKeyBinary,
      metadata: responseMetadata,
    };
  }

  async decryptChunk(
    encryptedChunk: Uint8Array,
    reconstructedKeyBinary: Binary,
    hash: string
  ): Promise<DecryptResult> {
    if (!this.manifest) {
      throw new Error('Missing manifest information');
    }
    const integrityAlgorithmType =
      this.manifest.encryptionInformation.integrityInformation.rootSignature.alg;
    const segmentIntegrityAlgorithmType =
      this.manifest.encryptionInformation.integrityInformation.segmentHashAlg;
    const cipher = this.createCipher(
      this.manifest.encryptionInformation.method.algorithm.toLowerCase()
    );

    const segmentHashStr = await this.getSignature(
      reconstructedKeyBinary,
      Binary.fromArrayBuffer(encryptedChunk.buffer),
      segmentIntegrityAlgorithmType || integrityAlgorithmType
    );
    if (hash !== base64.encode(segmentHashStr)) {
      throw new ManifestIntegrityError('Failed integrity check on segment hash');
    }
    return await cipher.decrypt(encryptedChunk.buffer, reconstructedKeyBinary);
  }

  async updateChunkQueue(
    chunkMap: Chunk[],
    centralDirectory: CentralDirectory[],
    zipReader: ZipReader,
    reconstructedKeyBinary: Binary
  ) {
    const requestsInParallelCount = 100;
    let requests = [];
    const maxLength = 3;

    for (let i = 0; i < chunkMap.length; i += requestsInParallelCount) {
      if (requests.length === maxLength) {
        await Promise.all(requests);
        requests = [];
      }
      requests.push(
        (async () => {
          try {
            const slice = chunkMap.slice(i, i + requestsInParallelCount);
            const bufferSize = slice.reduce(
              (currentVal, { encryptedSegmentSize }) =>
                currentVal + (encryptedSegmentSize as number),
              0
            );
            let buffer: Uint8Array | null = await zipReader.getPayloadSegment(
              centralDirectory,
              '0.payload',
              slice[0].encryptedOffset,
              bufferSize
            );
            for (const index in slice) {
              const { encryptedOffset, encryptedSegmentSize } = slice[index];

              const offset =
                slice[0].encryptedOffset === 0
                  ? encryptedOffset
                  : encryptedOffset % slice[0].encryptedOffset;
              const encryptedChunk = (buffer as Uint8Array).subarray(
                offset,
                offset + (encryptedSegmentSize as number)
              );
              slice[index].decryptedChunk = await this.decryptChunk(
                encryptedChunk,
                reconstructedKeyBinary,
                slice[index]['hash']
              );
              if (slice[index]._resolve) {
                (slice[index]._resolve as (value: unknown) => void)(null);
              }
            }
            buffer = null;
          } catch (e) {
            throw new TdfDecryptError(
              'Error decrypting payload. This suggests the key used to decrypt the payload is not correct.',
              e
            );
          }
        })()
      );
    }
  }

  /**
   * readStream
   *
   * @param {Object} chunker - A function object for getting data in a series of typed array objects
   * @param {Stream} outputStream - The writable stream we should put the new bits into
   * @param {Object} rcaParams - Optional field to specify if file is stored on S3
   */
  async readStream(
    chunker: Chunker,
    rcaParams?: RcaParams,
    progressHandler?: (bytesProcessed: number) => void,
    fileStreamServiceWorker?: string
  ) {
    const { zipReader, centralDirectory } = await this.loadTDFStream(chunker);
    if (!this.manifest) {
      throw new Error('Missing manifest data');
    }

    const { segments } = this.manifest.encryptionInformation.integrityInformation;
    const unwrapResult = await this.unwrapKey(this.manifest);
    let { reconstructedKeyBinary } = unwrapResult;
    const { metadata } = unwrapResult;

    const defaultSegmentSize =
      this.manifest?.encryptionInformation?.integrityInformation?.encryptedSegmentSizeDefault;
    const encryptedSegmentSizeDefault = defaultSegmentSize || DEFAULT_SEGMENT_SIZE;

    if (rcaParams && rcaParams.wk) {
      const { wk, al } = rcaParams;
      this.encryptionInformation = new SplitKey(this.createCipher(al.toLowerCase()));

      const decodedReconstructedKeyBinary = await this.encryptionInformation.decrypt(
        Uint8Array.from(atob(wk).split(''), char => char.charCodeAt(0)),
        reconstructedKeyBinary
      );
      reconstructedKeyBinary = decodedReconstructedKeyBinary.payload;
    }

    // check the combined string of hashes
    const integrityAlgorithmType =
      this.manifest.encryptionInformation.integrityInformation.rootSignature.alg;
    const payloadSigStr = await this.getSignature(
      reconstructedKeyBinary,
      Binary.fromString(segments.map((segment) => base64.decode(segment.hash)).join('')),
      integrityAlgorithmType
    );

    if (
      this.manifest.encryptionInformation.integrityInformation.rootSignature.sig !==
      base64.encode(payloadSigStr)
    ) {
      throw new ManifestIntegrityError('Failed integrity check on root signature');
    }

    let mapOfRequestsOffset = 0;
    this.chunkMap = new Map(
      segments.map(({ hash, encryptedSegmentSize = encryptedSegmentSizeDefault }) => {
        const result = {
          hash,
          encryptedOffset: mapOfRequestsOffset,
          encryptedSegmentSize,
        } as Chunk;
        mapOfRequestsOffset += encryptedSegmentSize || encryptedSegmentSizeDefault;
        return [hash, result];
      })
    );

    this.updateChunkQueue(
      Array.from(this.chunkMap.values()),
      centralDirectory,
      zipReader,
      reconstructedKeyBinary
    ).catch((e) => {
      throw new Error(e);
    });

    let progress = 0;
    const underlyingSource = {
      pull: async (controller: ReadableStreamDefaultController) => {
        if (this.chunkMap.size === 0) {
          controller.close();
          return;
        }

        const [hash, chunk] = this.chunkMap.entries().next().value;
        if (!chunk.decryptedChunk) {
          await new Promise((resolve) => {
            chunk._resolve = resolve;
          });
        }
        const decryptedSegment = chunk.decryptedChunk;

        controller.enqueue(new Uint8Array(decryptedSegment.payload.asByteArray()));
        progress += chunk.encryptedSegmentSize;
        if (progressHandler) {
          progressHandler(progress);
        }

        chunk.decryptedChunk = null;
        this.chunkMap.delete(hash);
      },
      ...(fileStreamServiceWorker && { fileStreamServiceWorker }),
    };

    const outputStream = new DecoratedReadableStream(underlyingSource);

    if (rcaParams && rcaParams.wu) {
      const res = await axios.head(rcaParams.wu);

      const length = parseInt(res?.headers?.['content-length'] as string, 10);

      if (length) {
        outputStream.fileSize = length;
      } else {
        console.log('Unable to retrieve total fileSize');
      }
    }

    outputStream.manifest = this.manifest;
    if (outputStream.emit) {
      outputStream.emit('manifest', this.manifest);
    }
    outputStream.metadata = metadata;

    // If the output stream can emit events, then emit the rewrap response.
    if (outputStream.emit) {
      outputStream.emit('rewrap', metadata);
    }
    return outputStream;
  }
}<|MERGE_RESOLUTION|>--- conflicted
+++ resolved
@@ -18,12 +18,8 @@
   UpsertResponse,
   Wrapped as KeyAccessWrapped,
 } from './models/index.js';
-<<<<<<< HEAD
 import { base64, hex } from '../../src/encodings/index.js';
 import * as defaultCryptoService from './crypto/index.js';
-=======
-import { base64 } from '../../src/encodings/index.js';
->>>>>>> 0f02f272
 import {
   type Chunker,
   ZipReader,
