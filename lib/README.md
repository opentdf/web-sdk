# webclient

<<<<<<< HEAD
OpenTDF client for browsers
=======
opentdf client for browsers and node.js
>>>>>>> bcb683a2
<|MERGE_RESOLUTION|>--- conflicted
+++ resolved
@@ -1,7 +1,3 @@
 # webclient
 
-<<<<<<< HEAD
-OpenTDF client for browsers
-=======
-opentdf client for browsers and node.js
->>>>>>> bcb683a2
+OpenTDF client for browsers and node.js