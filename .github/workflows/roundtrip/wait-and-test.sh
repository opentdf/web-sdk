--- conflicted
+++ resolved
@@ -17,7 +17,7 @@
     echo "[ERROR] Couldn't ci roundtrip command line app"
     return 1
   fi
-  if ! npm i "../../../cli/opentdf-cli-${app_version}.tgz"; then 
+  if ! npm i "../../../cli/opentdf-cli-${app_version}.tgz"; then
     return 1
   fi
   return 0
@@ -42,53 +42,47 @@
   exit 1
 }
 
-_init_server()  
-{
-    output=$(mktemp)
-    if ! cd "${WEB_APP_DIR}"; then
-      echo "[ERROR] unable to cd ${WEB_APP_DIR}"
-      exit 2
+_init_server() {
+  output=$(mktemp)
+  if ! cd "${WEB_APP_DIR}"; then
+    echo "[ERROR] unable to cd ${WEB_APP_DIR}"
+    exit 2
+  fi
+  npm uninstall @opentdf/client
+  if ! npm ci; then
+    echo "[ERROR] Couldn't ci web-app"
+    exit 2
+  fi
+  if ! npm i "../lib/opentdf-client-${app_version}.tgz"; then
+    ls -ls ../lib/
+    echo "[ERROR] Couldn't install @opentdf/client tarball"
+    return 1
+  fi
+  npm run dev &>"$output" &
+  server_pid=$!
+  echo "Server pid: $server_pid"
+  echo "Output: $output"
+  echo "Wait:"
+  limit=5
+  for i in $(seq 1 $limit); do
+    if grep -q -i 'ready' "$output"; then
+      return 0
     fi
-    npm uninstall @opentdf/client
-    if ! npm ci; then
-      echo "[ERROR] Couldn't ci web-app"
-      exit 2
+    if ! ps $server_pid >/dev/null; then
+      echo "The server died" >&2
+      cat "${output}"
+      exit 1
     fi
-<<<<<<< HEAD
-    if ! npm i "../../../lib/opentdf-client-${app_version}.tgz"; then 
-=======
-    if ! npm i "../lib/opentdf-client-${app_version}.tgz"; then 
-      ls -ls ../lib/
-      echo "[ERROR] Couldn't install @opentdf/client tarball"
->>>>>>> d2dc4ac5
-      return 1
+    if [[ $i == "$limit" ]]; then
+      echo "[WARN] Breaking _init_server loop after ${limit} iterations"
+      cat "${output}"
+      break
     fi
-    npm run dev &> "$output" &
-    server_pid=$!
-    echo "Server pid: $server_pid"
-    echo "Output: $output"
-    echo "Wait:"
-    limit=5
-    for i in $(seq 1 $limit); do
-      if grep -q -i 'ready' "$output"; then
-        return 0
-      fi
-      if ! ps $server_pid > /dev/null; then
-        echo "The server died" >&2
-        cat "${output}"
-        exit 1
-      fi
-      if [[ $i == "$limit" ]]; then
-        echo "[WARN] Breaking _init_server loop after ${limit} iterations"
-        cat "${output}"
-        break
-      fi
-      sleep_for=$((5 + i * i * 2))
-      echo "[INFO] retrying in ${sleep_for} seconds... ( ${i} / $limit ) ..."
-      sleep ${sleep_for}
-    done
+    sleep_for=$((5 + i * i * 2))
+    echo "[INFO] retrying in ${sleep_for} seconds... ( ${i} / $limit ) ..."
+    sleep ${sleep_for}
+  done
 }
-
 
 if ! _configure_app; then
   echo "[ERROR] Couldn't configure our library and app"
@@ -109,7 +103,7 @@
   exit 2
 fi
 
-if ! cd tests; then 
+if ! cd tests; then
   echo "[ERROR] Couldn't open web integration tests folder"
   exit 2
 fi
